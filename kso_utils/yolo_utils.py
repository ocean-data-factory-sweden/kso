# base imports
import argparse
import time
import cv2 as cv2
import numpy as np
import re
import pims
import sqlite3
import shutil
import yaml
import PIL
import pandas as pd
import logging
import datetime
import requests
import wandb
import imagesize
import base64
import ffmpeg
import mlflow
import ipywidgets as widgets
from jupyter_bbox_widget import BBoxWidget
from IPython.display import display, clear_output, HTML
from PIL import Image as PILImage, ImageDraw

from functools import partial
from tqdm import tqdm
from pathlib import Path
from collections.abc import Callable
from natsort import index_natsorted

# util imports
from kso_utils.project_utils import Project

# Logging
logging.basicConfig()
logging.getLogger().setLevel(logging.INFO)

# globals
frame_device = cv2.cuda_GpuMat()

trackerTypes = [
    "BOOSTING",
    "MIL",
    "KCF",
    "TLD",
    "MEDIANFLOW",
    "GOTURN",
    "MOSSE",
    "CSRT",
]


def applyMask(frame: np.ndarray):
    """
    It takes a frame and returns a frame with the top 50 pixels and bottom 100 pixels blacked out

    :param frame: the frame to apply the mask to
    :type frame: np.ndarray
    :return: The frame with the mask applied.
    """
    h, w, c = frame.shape
    cv2.rectangle(frame, (0, h), (0 + w, h - 100), 0, -1)
    cv2.rectangle(frame, (0, 0), (0 + w, 50), 0, -1)
    return frame


def clearImage(frame: np.ndarray):
    """
    We take the maximum value of each channel, and then take the minimum value of the three channels.
    Then we blur the image, and then we take the maximum value of the blurred image and the value 0.5.
    Then we take the maximum value of the difference between the channel and the maximum value of the
    channel, divided by the blurred image, and the maximum value of the channel. Then we divide the
    result by the maximum value of the channel and multiply by 255

    :param frame: the image to be processed
    :return: The clear image
    """
    channels = cv2.split(frame)
    # Get the maximum value of each channel
    # and get the dark channel of each image
    # record the maximum value of each channel
    a_max_dst = [float("-inf")] * len(channels)
    for idx in range(len(channels)):
        a_max_dst[idx] = channels[idx].max()

    dark_image = cv2.min(channels[0], cv2.min(channels[1], channels[2]))

    # Gaussian filtering the dark channel
    dark_image = cv2.GaussianBlur(dark_image, (25, 25), 0)

    image_t = (255.0 - 0.95 * dark_image) / 255.0
    image_t = cv2.max(image_t, 0.5)

    # Calculate t(x) and get the clear image
    for idx in range(len(channels)):
        channels[idx] = (
            cv2.max(
                cv2.add(
                    cv2.subtract(channels[idx].astype(np.float32), int(a_max_dst[idx]))
                    / image_t,
                    int(a_max_dst[idx]),
                ),
                0.0,
            )
            / int(a_max_dst[idx])
            * 255
        )
        channels[idx] = channels[idx].astype(np.uint8)

    return cv2.merge(channels)


def ProcFrames(proc_frame_func: Callable, frames_path: str):
    """
    It takes a function that processes a single frame and a path to a folder containing frames, and
    applies the function to each frame in the folder

    :param proc_frame_func: The function that will be applied to each frame
    :type proc_frame_func: Callable
    :param frames_path: The path to the directory containing the frames
    :type frames_path: str
    :return: The time it took to process all the frames in the folder, and the number of frames processed.
    """
    start = time.time()
    files = Path(frames_path).iterdir()
    for f in files:
        if str(f).endswith((".png", ".jpg", ".jpeg", ".tiff", ".bmp", ".gif")):
            if Path(frames_path, f).exists():
                new_frame = proc_frame_func(cv2.imread(str(Path(frames_path, f))))
                cv2.imwrite(str(Path(frames_path, f)), new_frame)
            else:
                from kso_utils.movie_utils import unswedify

                new_frame = proc_frame_func(
                    cv2.imread(unswedify(str(Path(frames_path, f))))
                )
                cv2.imwrite(str(Path(frames_path, f)), new_frame)
    end = time.time()
    return (end - start) * 1000 / len(files), len(files)


def ProcVid(proc_frame_func: Callable, vidPath: str):
    """
    It takes a function that processes a frame and a video path, and returns the average time it takes
    to process a frame and the number of frames in the video

    :param proc_frame_func: This is the function that will be called on each frame
    :type proc_frame_func: Callable
    :param vidPath: The path to the video file
    :type vidPath: str
    :return: The average time to process a frame in milliseconds and the number of frames processed.
    """
    cap = cv2.VideoCapture(vidPath)
    if cap.isOpened() is False:
        logging.error("Error opening video stream or file")
        return
    n_frames = 0
    start = time.time()
    while cap.isOpened():
        ret, frame = cap.read()
        if ret:
            n_frames += 1
            proc_frame_func(frame)
        else:
            break
    end = time.time()
    cap.release()
    return (end - start) * 1000 / n_frames, n_frames


def ProcFrameCuda(frame: np.ndarray, size=(416, 416), use_gpu=False):
    """
    It takes a frame, resizes it to a smaller size, converts it to RGB, and then clears it

    :param frame: the frame to be processed
    :type frame: np.ndarray
    :param size: the size of the image to be processed
    :return: the processed frame.
    """
    if use_gpu:
        frame_device.upload(frame)
        frame_device_small = cv2.resize(frame_device, dsize=size)
        fg_device = cv2.cvtColor(frame_device_small, cv2.COLOR_BGR2RGB)
        fg_host = fg_device.download()
        return fg_host
    else:
        frame_device_small = cv2.resize(frame, dsize=size)
        fg_device = cv2.cvtColor(frame_device_small, cv2.COLOR_BGR2RGB)
        return fg_device


def prepare(data_path, percentage_test, out_path):
    """
    It takes a path to a folder containing images, a percentage of the images to be used for testing,
    and a path to the output folder. It then creates two files, train.txt and test.txt, which contain
    the paths to the images to be used for training and testing, respectively

    :param data_path: the path to the dataset
    :param percentage_test: The percentage of the images that we want to be in the test set
    :param out_path: The path to the output directory
    """

    dataset_path = Path(data_path, "images")

    # Create and/or truncate train.txt and test.txt
    file_train = open(Path(data_path, "train.txt"), "w")
    file_test = open(Path(data_path, "test.txt"), "w")

    # Populate train.txt and test.txt
    counter = 1
    index_test = int((1 - percentage_test) / 100 * len(Path(dataset_path).iterdir()))
    latest_movie = ""
    for pathAndFilename in Path(dataset_path).rglob("*.jpg"):
        file_path = Path(pathAndFilename)
        title, ext = file_path.name, file_path.suffix
        movie_name = title.replace("_frame_*", "", regex=True)

        if counter == index_test + 1:
            if movie_name != latest_movie:
                file_test.write(out_path + Path(title).name + ".jpg" + "\n")
            else:
                file_train.write(out_path + Path(title).name + ".jpg" + "\n")
            counter += 1
        else:
            latest_movie = movie_name
            file_train.write(out_path + Path(title).name + ".jpg" + "\n")
            counter += 1


# utility functions
def process_frames(frames_path: str, size: tuple = (416, 416)):
    """
    It takes a path to a directory containing frames, and returns a list of processed frames

    :param frames_path: the path to the directory containing the frames
    :param size: The size of the image to be processed
    """
    # Run tests
    gpu_time_0, n_frames = ProcFrames(partial(ProcFrameCuda, size=size), frames_path)
    logging.info(
        f"Processing performance: {n_frames} frames, {gpu_time_0:.2f} ms/frame"
    )


def process_path(path: str):
    """
    Process a single path
    """
    return Path(re.split("_[0-9]+", path)[0]).name.replace("_frame", "")


def clean_species_name(species_name: str):
    """
    Clean species name
    """
    return species_name.lower().replace(" ", "_").replace("-", "_").replace("/", "_")


def split_frames(data_path: str, perc_test: float):
    """
    Split frames into train and test sets
    """
    dataset_path = Path(data_path)
    images_path = Path(dataset_path, "images")

    # Create and/or truncate train.txt and test.txt
    file_train = open(Path(data_path, "train.txt"), "w")
    # file_test = open(Path(data_path, "test.txt"), "w")
    file_valid = open(Path(data_path, "valid.txt"), "w")

    # Populate train.txt and test.txt
    counter = 1
    index_test = int((1 - perc_test) * len(list(images_path.glob("*.jpg"))))
    latest_movie = ""
    for pathAndFilename in list(images_path.rglob("*.jpg")):
        file_path = Path(pathAndFilename)
        title, ext = file_path.name, file_path.suffix
        movie_name = title.replace("_frame_*", "")

        if counter >= index_test + 1:
            # Avoid leaking frames into test set
            if movie_name != latest_movie or movie_name == title:
                file_valid.write(pathAndFilename + "\n")
            else:
                file_train.write(pathAndFilename + "\n")
            counter += 1
        else:
            latest_movie = movie_name
            # if random.uniform(0, 1) <= 0.5:
            #    file_train.write(pathAndFilename + "\n")
            # else:
            file_train.write(pathAndFilename + "\n")
            counter += 1


def frame_aggregation(
    project: Project,
    server_connection: dict,
    db_connection: sqlite3.Connection,
    out_path: str,
    perc_test: float,
    class_list: list,
    img_size: tuple,
    out_format: str = "yolo",
    remove_nulls: bool = True,
    track_frames: bool = True,
    n_tracked_frames: int = 10,
    agg_df: pd.DataFrame = pd.DataFrame(),
):
    """
    It takes a project, a database, an output path, a percentage of frames to use for testing, a list of
    species to include, an image size, an output format, a boolean to remove null annotations, a boolean
    to track frames, and the number of frames to track, and it returns a dataset of frames with bounding
    boxes for the specified species

    :param project: the project object
    :param server_connection: a dictionary with the connection to the server
    :param db_connection: SQL connection object
    :param out_path: the path to the folder where you want to save the dataset
    :type out_path: str
    :param perc_test: The percentage of frames that will be used for testing
    :type perc_test: float
    :param class_list: list of species to include in the dataset
    :type class_list: list
    :param img_size: tuple, the size of the images to be used for training
    :type img_size: tuple
    :param out_format: str = "yolo", defaults to yolo
    :type out_format: str (optional)
    :param remove_nulls: Remove null annotations from the dataset, defaults to True
    :type remove_nulls: bool (optional)
    :param track_frames: If True, the script will track the bounding boxes for n_tracked_frames frames after the object is detected, defaults to True
    :type track_frames: bool (optional)
    :param n_tracked_frames: number of frames to track after an object is detected, defaults to 10
    :type n_tracked_frames: int (optional)
    """
    # Establish connection to database
    from kso_utils.db_utils import create_connection
    from kso_utils.zooniverse_utils import clean_label

    conn = create_connection(project.db_path)

    # Select the id/s of species of interest
    if class_list[0] == "":
        logging.error(
            "No species were selected. Please select at least one species before continuing."
        )
        return

    # Select the aggregated classifications from the species of interest
    # Commenting this out for now as it seems that we have the correct label in the agg_df already (to be confirmed for different workflows)
    # clean_list = [clean_label(label) for label in class_list]
    train_rows = agg_df[agg_df.label.isin(class_list)]

    # Rename columns if in different format
    train_rows = (
        train_rows.rename(
            columns={"x": "x_position", "y": "y_position", "w": "width", "h": "height"}
        )
        .copy()
        .reset_index()
    )

    # Remove null annotations
    if remove_nulls:
        train_rows = (
            train_rows.dropna(
                subset=["x_position", "y_position", "width", "height"],
            )
            .copy()
            .reset_index()
        )

    # Check if any frames are left after removing null values
    if len(train_rows) == 0:
        logging.error("No frames left. Please adjust aggregation parameters.")
        return

    # Create output folder
    if Path(out_path).is_dir():
        shutil.rmtree(out_path)
    Path(out_path).mkdir()

    # Set up directory structure
    img_dir = Path(out_path, "images")
    label_dir = Path(out_path, "labels")

    # Create image and label directories
    Path(img_dir).mkdir()
    Path(label_dir).mkdir()

    # Create timestamped koster yaml file with model configuration
    species_list = [clean_species_name(sp) for sp in class_list]

    # Write config file
    data = dict(
        path=out_path,
        train="train.txt",
        val="valid.txt",
        nc=len(class_list),
        names=species_list,
    )

    with open(
        Path(
            out_path,
            f"{project.Project_name+'_'+datetime.datetime.now().strftime('%H:%M:%S')}.yaml",
        ),
        "w",
    ) as outfile:
        yaml.dump(data, outfile, default_flow_style=None)

    # Write hyperparameters default file (default hyperparameters from https://github.com/ultralytics/yolov5/blob/master/data/hyps/hyp.scratch.yaml)
    hyp_data = dict(
        lr0=0.01,  # initial learning rate (SGD=1E-2, Adam=1E-3)
        lrf=0.1,  # final OneCycleLR learning rate (lr0 * lrf)
        momentum=0.937,  # SGD momentum/Adam beta1
        weight_decay=0.0005,  # optimizer weight decay 5e-4
        warmup_epochs=3.0,  # warmup epochs (fractions ok)
        warmup_momentum=0.8,  # warmup initial momentum
        warmup_bias_lr=0.1,  # warmup initial bias lr
        box=0.05,  # box loss gain
        cls=0.5,  # cls loss gain
        cls_pw=1.0,  # cls BCELoss positive_weight
        obj=1.0,  # obj loss gain (scale with pixels)
        obj_pw=1.0,  # obj BCELoss positive_weight
        iou_t=0.20,  # IoU training threshold
        anchor_t=4.0,  # anchor-multiple threshold
        # anchors= 3  # anchors per output layer (0 to ignore)
        fl_gamma=0.0,  # focal loss gamma (efficientDet default gamma=1.5)
        hsv_h=0.015,  # image HSV-Hue augmentation (fraction)
        hsv_s=0.7,  # image HSV-Saturation augmentation (fraction)
        hsv_v=0.4,  # image HSV-Value augmentation (fraction)
        degrees=0.0,  # image rotation (+/- deg)
        translate=0.1,  # image translation (+/- fraction)
        scale=0.5,  # image scale (+/- gain)
        shear=0.0,  # image shear (+/- deg)
        perspective=0.0,  # image perspective (+/- fraction), range 0-0.001
        flipud=0.0,  # image flip up-down (probability)
        fliplr=0.5,  # image flip left-right (probability)
        mosaic=1.0,  # image mosaic (probability)
        mixup=0.0,  # image mixup (probability)
        copy_paste=0.0,  # segment copy-paste (probability)
    )

    with open(Path(out_path, "hyp.yaml"), "w") as outfile:
        yaml.dump(hyp_data, outfile, default_flow_style=None)

    # Clean species names
    species_df = pd.read_sql_query(
        "SELECT id, commonName, scientificName FROM species", conn
    )

    # Add species_id to train_rows
    if "species_id" not in train_rows.columns:
        # Allow for both cases where commonName or scientificName was used for annotation
        try:
            train_rows["species_id"] = train_rows["label"].apply(
                lambda x: species_df[species_df.commonName == x].id.values[0]
                if x != "empty"
                else "empty",
                1,
            )
            species_df["clean_label"] = species_df.commonName.apply(clean_species_name)
            species_df["zoo_label"] = species_df.commonName.apply(clean_label)
        except IndexError:
            train_rows["species_id"] = train_rows["label"].apply(
                lambda x: species_df[species_df.scientificName == x].id.values[0]
                if x != "empty"
                else "empty",
                1,
            )
            species_df["clean_label"] = species_df.scientificName.apply(
                clean_species_name
            )
            species_df["zoo_label"] = species_df.scientificName.apply(clean_label)

        train_rows.drop(columns=["label"], axis=1, inplace=True)

    sp_id2mod_id = {
        species_df[species_df.clean_label == species_list[i]].id.values[0]: i
        for i in range(len(species_list))
    }

    # Get movie info from server
    from kso_utils.movie_utils import retrieve_movie_info_from_server

    movie_df, _, _ = retrieve_movie_info_from_server(
        project=project,
        server_connection=server_connection,
        db_connection=db_connection,
    )[0]

    # If at least one movie is linked to the project
    logging.info(f"There are {len(movie_df)} movies")

    if len(movie_df) > 0:
        if (
            "frame_number" in train_rows.columns
            and not pd.isnull(train_rows["frame_number"]).any()
        ):
            movie_bool = True
        else:
            logging.info(
                "There are movies available, but the subject metadata does not contain frame "
                "numbers and will therefore not be used."
            )
            movie_bool = False
    else:
        movie_bool = False

    link_bool = "https_location" in train_rows.columns
    image_bool = project.photo_folder is not None

    if not any([movie_bool, link_bool, image_bool]):
        logging.error(
            "No source of footage for aggregation found. Please check your metadata "
            "and project setup before running this function again."
        )
        return None

    if link_bool and movie_bool:
        # If both movies and subject urls exist, use subject urls to speed up extraction
        movie_bool = False

    if movie_bool:
        # Get movie path on the server
        movie_df.rename(columns={"movie_id": "id"}, inplace=True)
        # TODO: Remove weird workaround for datatype conversions (should not be done manually here)
        movie_df["id"] = movie_df["id"].astype(float).astype(int)
        train_rows["movie_id"] = train_rows["movie_id"].astype(float).astype(int)
        train_rows = train_rows.reset_index(drop=True)

        train_rows["movie_path"] = train_rows.merge(
            movie_df, on="movie_id", how="left"
        )["fpath"]

        from kso_utils.movie_utils import get_movie_path

        train_rows["movie_path"] = train_rows["movie_path"].apply(
            lambda x: get_movie_path(
                f_path=x, project=project, server_connection=server_connection
            )
        )

        # Read each movie for efficient frame access
        video_dict = {}
        for i in tqdm(train_rows["movie_path"].unique()):
            try:
                video_dict[i] = pims.MoviePyReader(i)
            except Exception as e:
                try:
                    logging.info(
                        f"Could not use moviepy, switching to regular pims... {e}"
                    )
                    from kso_utils.movie_utils import unswedify

                    video_dict[unswedify(str(i))] = pims.Video(unswedify(str(i)))
                except KeyError:
                    logging.warning("Missing file" + f"{i}")

        # Create full rows
        train_rows = train_rows.sort_values(
            by=["movie_path", "frame_number"], ascending=True
        )

        # Ensure key fields wrt movies are available
        key_fields = [
            "subject_ids",
            "species_id",
            "frame_number",
            "movie_path",
            "x_position",
            "y_position",
            "width",
            "height",
        ]

    else:
        if link_bool:
            key_fields = [
                "subject_ids",
                "species_id",
                "x_position",
                "y_position",
                "width",
                "height",
            ]
        else:
            key_fields = [
                "species_id",
                "filename",
                "x_position",
                "y_position",
                "width",
                "height",
            ]

    # Get relevant fields from dataframe (before groupby)
    train_rows = train_rows[key_fields]

    link_bool = "subject_ids" in key_fields

    group_fields = (
        ["subject_ids", "species_id"]
        if link_bool
        else (
            ["species_id", "frame_number", "movie_path"]
            if movie_bool
            else ["filename", "species_id"]
        )
    )

    new_rows = []
    bboxes = {}
    tboxes = {}

    for name, group in tqdm(train_rows.groupby(group_fields)):
        grouped_fields = list(name[: len(group_fields)])
        if not movie_bool:
            # Get the filenames of the images
            filename = (
                agg_df[agg_df.subject_ids == grouped_fields[0]]["https_location"].iloc[
                    0
                ]
                if link_bool
                else project.photo_folder + grouped_fields[0]
            )
            named_tuple = tuple([grouped_fields[1], filename])
        else:
            # Get movie_path and frame_number
            rev_fields = grouped_fields.reverse()
            named_tuple = tuple([rev_fields])

        if movie_bool:
            from kso_utils.movie_utils import unswedify

            final_name = name[2] if name[2] in video_dict else unswedify(name[2])

            if grouped_fields[1] > len(video_dict[final_name]):
                logging.warning(
                    f"Frame out of range for video of length {len(video_dict[final_name])}"
                )

            if final_name in video_dict:
                bboxes[named_tuple], tboxes[named_tuple] = [], []
                bboxes[named_tuple].extend(
                    tuple(i[len(grouped_fields) :]) for i in group.values
                )

                movie_w, movie_h = video_dict[final_name][0].shape[:2]

                for box in bboxes[named_tuple]:
                    new_rows.append(
                        (
                            grouped_fields[-1],
                            grouped_fields[1],
                            grouped_fields[0],
                            movie_h,
                            movie_w,
                        )
                        + box
                    )

                if track_frames:
                    # Track n frames after object is detected
                    tboxes[named_tuple].extend(
                        track_frames(
                            video_dict[final_name],
                            grouped_fields[-1],
                            bboxes[named_tuple],
                            grouped_fields[1],
                            grouped_fields[1] + n_tracked_frames,
                        )
                    )
                    for box in tboxes[named_tuple]:
                        new_rows.append(
                            (
                                grouped_fields[-1],
                                grouped_fields[1] + box[0],
                                grouped_fields[-1],
                                video_dict[final_name][grouped_fields[1]].shape[1],
                                video_dict[final_name][grouped_fields[1]].shape[0],
                            )
                            + box[1:]
                        )
        else:
            # Track intermediate frames
            bboxes[named_tuple] = []
            bboxes[named_tuple].extend(
                tuple(i[len(grouped_fields) :]) for i in group.values
            )

            for box in bboxes[named_tuple]:
                new_rows.append(
                    (
                        grouped_fields[-1],  # species_id
                        filename,
                        PIL.Image.open(requests.get(filename, stream=True).raw).size[0]
                        if link_bool
                        else PIL.Image.open(filename).size[0],
                        PIL.Image.open(requests.get(filename, stream=True).raw).size[1]
                        if link_bool
                        else PIL.Image.open(filename).size[1],
                    )
                    + box
                )

    ### Final export step
    if movie_bool:
        # Export full rows
        full_rows = pd.DataFrame(
            new_rows,
            columns=[
                "species_id",
                "frame_number",
                "filename",
                "f_w",
                "f_h",
                "x",
                "y",
                "w",
                "h",
            ],
        )
        f_group_fields = ["frame_number", "filename"]
    else:
        full_rows = pd.DataFrame(
            new_rows,
            columns=[
                "species_id",
                "filename",
                "f_w",
                "f_h",
                "x",
                "y",
                "w",
                "h",
            ],
        )
        f_group_fields = ["filename"]

    # Find indices of important fields
    col_list = list(full_rows.columns)
    fw_pos, fh_pos, x_pos, y_pos, w_pos, h_pos, speciesid_pos = (
        col_list.index("f_w"),
        col_list.index("f_h"),
        col_list.index("x"),
        col_list.index("y"),
        col_list.index("w"),
        col_list.index("h"),
        col_list.index("species_id"),
    )

    for name, groups in tqdm(
        full_rows.groupby(f_group_fields),
        desc="Saving frames...",
        colour="green",
    ):
        if movie_bool:
            file_path = Path(name[1])
            file, ext = file_path.name, file_path.suffix
            file_base = Path(file).name
            file_out = Path(out_path, "labels", f"{file_base}_frame_{name[0]}.txt")
            img_out = Path(out_path, "images", f"{file_base}_frame_{name[0]}.jpg")
        else:
            file_path = Path(name[1])
            file, ext = file_path.name, file_path.suffix
            file_base = Path(file).name
            file_out = Path(out_path, "labels", f"{file_base}.txt")
            img_out = Path(out_path, "images", f"{file_base}.jpg")

        # Added condition to avoid bounding boxes outside of maximum size of frame + added 0 class id when working with single class
        if out_format == "yolo":
            if len(groups.values) == 1 and str(groups.values[0][-1]) == "nan":
                # Empty files
                open(file_out, "w")
            else:
                groups = [i for i in groups.values if str(i[-1]) != "nan"]
                open(file_out, "w").write(
                    "\n".join(
                        [
                            "{} {:.6f} {:.6f} {:.6f} {:.6f}".format(
                                0
                                if len(class_list) == 1
                                else sp_id2mod_id[
                                    i[speciesid_pos]
                                ],  # single class vs multiple classes
                                min((i[x_pos] + i[w_pos] / 2) / i[fw_pos], 1.0),
                                min((i[y_pos] + i[h_pos] / 2) / i[fh_pos], 1.0),
                                min(i[w_pos] / i[fw_pos], 1.0),
                                min(i[h_pos] / i[fh_pos], 1.0),
                            )
                            for i in groups
                        ]
                    )
                )

        # Save frames to image files
        if movie_bool:
            from kso_utils.movie_utils import unswedify

            save_name = name[1] if name[1] in video_dict else unswedify(name[1])
            if save_name in video_dict:
                PIL.Image.fromarray(
                    video_dict[save_name][name[0]][:, :, [2, 1, 0]]
                ).save(img_out)
        else:
            if link_bool:
                image_output = PIL.Image.open(requests.get(name, stream=True).raw)
            else:
                image_output = np.asarray(PIL.Image.open(name))
            PIL.Image.fromarray(np.asarray(image_output)).save(img_out)

    logging.info("Frames extracted successfully")

    # Check that at least some frames remain after aggregation
    if len(full_rows) == 0:
        raise Exception(
            "No frames found for the selected species. Please retry with a different configuration."
        )

    # Pre-process frames
    # Comment out for the moment as we do not typically need this for all cases
    # process_frames(out_path + "/images", size=tuple(img_size))

    # Create training/test sets
    split_frames(out_path, perc_test)


def createTrackerByName(trackerType: str):
    """
    It creates a tracker based on the tracker name

    :param trackerType: The type of tracker we want to use
    :return: The tracker is being returned.
    """
    # Create a tracker based on tracker name
    if trackerType == trackerTypes[0]:
        tracker = cv2.legacy.TrackerBoosting_create()
    elif trackerType == trackerTypes[1]:
        tracker = cv2.legacy.TrackerMIL_create()
    elif trackerType == trackerTypes[2]:
        tracker = cv2.legacy.TrackerKCF_create()
    elif trackerType == trackerTypes[3]:
        tracker = cv2.legacy.TrackerTLD_create()
    elif trackerType == trackerTypes[4]:
        tracker = cv2.legacy.TrackerMedianFlow_create()
    elif trackerType == trackerTypes[5]:
        tracker = cv2.legacy.TrackerGOTURN_create()
    elif trackerType == trackerTypes[6]:
        tracker = cv2.legacy.TrackerMOSSE_create()
    elif trackerType == trackerTypes[7]:
        tracker = cv2.legacy.TrackerCSRT_create()
    else:
        tracker = None
        logging.info("Incorrect tracker name")
        logging.info("Available trackers are:")
        for t in trackerTypes:
            logging.info(t)

    return tracker


def track_frames(
    video, class_ids: list, bboxes: list, start_frame: int, last_frame: int
):
    """
    It takes a video, a list of bounding boxes, and a start and end frame, and returns a list of tuples
    containing the frame number, and the bounding box coordinates

    :param video: the video to be tracked
    :param class_ids: The class of the object you want to track
    :param bboxes: the bounding boxes of the objects to be tracked
    :param start_frame: the frame number to start tracking from
    :param last_frame: the last frame of the video to be processed
    :return: A list of tuples, where each tuple contains the frame number, x, y, width, and height of the bounding box.
    """

    # Set video to load
    # colors = [(randint(0, 255)) for i in bboxes]

    # Specify the tracker type
    trackerType = "CSRT"

    # Create MultiTracker object
    multiTracker = cv2.legacy.MultiTracker_create()

    # Extract relevant frame
    frame = video[start_frame]  # [0]

    # Initialize MultiTracker
    for bbox in bboxes:
        multiTracker.add(createTrackerByName(trackerType), frame, bbox)

    t_bbox = []
    t = 0
    # Process video and track objects
    for current_frame in range(start_frame + 1, last_frame + 1):
        frame = video[current_frame]  # [0]

        # get updated location of objects in subsequent frames
        success, boxes = multiTracker.update(frame)
        if success:
            t += 1
            for i, newbox in enumerate(boxes):
                t_bbox.append(
                    (t, int(newbox[0]), int(newbox[1]), int(newbox[2]), int(newbox[3]))
                )

    return t_bbox


def choose_baseline_model(download_path: str, test: bool = False):
    """
    It downloads the latest version of the baseline model from WANDB
    :return: The path to the baseline model.
    """
    api = wandb.Api()
    # weird error fix (initialize api another time)
    api.runs(path="koster/model-registry")
    api = wandb.Api()
    collections = [
        coll
        for coll in api.artifact_type(
            type_name="model", project="koster/model-registry"
        ).collections()
    ]

    model_dict = {}
    for artifact in collections:
        model_dict[artifact.name] = artifact

    model_widget = widgets.Dropdown(
        options=[(name, model) for name, model in model_dict.items()],
        value=None,
        description="Select model:",
        ensure_option=False,
        disabled=False,
        layout=widgets.Layout(width="50%"),
        style={"description_width": "initial"},
    )

    main_out = widgets.Output()
    display(model_widget, main_out)

    def on_change(change):
        with main_out:
            clear_output()
            try:
                for af in model_dict[change["new"].name].versions():
                    artifact_dir = af.download(download_path)
                    artifact_file = [
                        str(i)
                        for i in Path(artifact_dir).iterdir()
                        if str(i).endswith(".pt")
                    ][-1]
                    logging.info(
                        f"Baseline {af.name} successfully downloaded from WANDB"
                    )
                    model_widget.artifact_path = artifact_file
            except Exception as e:
                logging.error(
                    f"Failed to download the baseline model. Please ensure you are logged in to WANDB. {e}"
                )

    model_widget.observe(on_change, names="value")
    if test:
        model_widget.value = model_dict["baseline-yolov5"]
    return model_widget


def setup_paths(output_folder: str, model_type: str):
    """
    It takes the output folder and returns the path to the data file and the path to the hyperparameters
    file

    :param output_folder: The folder where the output of the experiment is stored
    :type output_folder: str
    :return: The data_path and hyps_path
    """
    if model_type == 1:
        try:
            data_path = [
                str(f)
                for f in Path(output_folder).iterdir()
                if str(f).endswith(".yaml") and "hyp" not in str(f)
            ][-1]
            hyps_path = str(Path(output_folder, "hyp.yaml"))

            # Rewrite main path to images and labels
            with open(data_path, "r") as yamlfile:
                cur_yaml = yaml.safe_load(yamlfile)
                cur_yaml["path"] = str(Path(output_folder).resolve())

            if cur_yaml:
                with open(data_path, "w") as yamlfile:
                    yaml.safe_dump(cur_yaml, yamlfile)

            logging.info("Success! Paths to data.yaml and hyps.yaml found.")
        except Exception as e:
            logging.error(
                f"{e}, Either data.yaml or hyps.yaml was not found in your folder. Ensure they are located in the selected directory."
            )
            return None, None
        return data_path, hyps_path
    elif model_type == 2:
        logging.info("Paths do not need to be changed for this model type.")
        return output_folder, None
    else:
        logging.info(
            "This functionality is currently unavailable for the chosen model type."
        )
        return None, None


def set_config(conf_thres: float, model: str, eval_dir: str):
    """
    `set_config` takes in a confidence threshold, model name, and evaluation directory and returns a
    configuration object.

    :param conf_thres: This is the confidence threshold for the bounding boxes
    :type conf_thres: float
    :param model: The name of the model you want to use
    :type model: str
    :param eval_dir: The directory where the evaluation images are stored
    :type eval_dir: str
    :return: The config object is being returned.
    """
    config = wandb.config
    config.confidence_threshold = conf_thres
    config.model_name = model
    config.evaluation_directory = eval_dir
    return config


def add_data(path: str, name: str, registry: str, run):
    """
    > The function `add_data` takes a path to a directory, a name for the directory, and a run
    object, and adds the directory to the run as an artifact

    :param path: the path to the directory you want to upload
    :type path: str
    :param name: The name of the artifact
    :type name: str
    :param run: The run object that you get from calling wandb.init()
    """
    if registry == "wandb":
        my_data = wandb.Artifact(name, type="raw_data")
        my_data.add_dir(path)
        run.log_artifact(my_data)
    elif registry == "mlflow":
        mlflow.log_artifact(path, artifact_path=name)


def generate_csv_report(
<<<<<<< HEAD
    evaluation_path: str, run, log: bool = False, registry: str = "wandb"
=======
    entity: str, project: str, evaluation_path: str, run, wandb_log: bool = False
>>>>>>> b4c922d6
):
    """
    > We read the labels from the `labels` folder, and create a dictionary with the filename as the key,
    and the list of labels as the value. We then convert this dictionary to a dataframe, and write it to
    a csv file

    :param evaluation_path: The path to the evaluation folder
    :type evaluation_path: str
    :return: A dataframe with the following columns:
        filename, class_id, frame_no, x, y, w, h, conf
    """
    labels = Path(evaluation_path, "labels").iterdir()
    data_dict = {}
    for f in labels:
<<<<<<< HEAD
        # Convert PosixPath to string
        f = str(f)
        frame_no = int(f.split("_")[-1].replace(".txt", ""))
=======
        frame_no = int(float(f.split("_")[-1].replace(".txt", "")))
>>>>>>> b4c922d6
        data_dict[f] = []
        with open(Path(f), "r") as infile:
            lines = infile.readlines()
            for line in lines:
                class_id, x, y, w, h, conf = line.split(" ")
                data_dict[f].append([class_id, frame_no, x, y, w, h, float(conf)])
    dlist = [[key, *i] for key, value in data_dict.items() for i in value]
    detect_df = pd.DataFrame.from_records(
        dlist, columns=["filename", "class_id", "frame_no", "x", "y", "w", "h", "conf"]
    )
    csv_out = Path(evaluation_path, "annotations.csv")
    detect_df.sort_values(
        by="frame_no", key=lambda x: np.argsort(index_natsorted(detect_df["filename"]))
    ).to_csv(csv_out, index=False)
    logging.info("Report created at {}".format(csv_out))
<<<<<<< HEAD
    if log:
        if registry == "wandb":
            wandb.init(resume="must", id=run.id)
            wandb.log({"predictions": wandb.Table(dataframe=detect_df)})
        elif registry == "mlflow":
            pass
            # seems like csv file gets logged anyway
            # mlflow.log_table(data=detect_df.to_dict(orient='dict'), artifact_file=str(Path("detection_output", "annotations.json")))
=======
    if wandb_log:
        # wandb.init(resume="must", entity=entity, project="model-evaluations", id=run.id)
        wandb.log({"predictions": wandb.Table(dataframe=detect_df)})
>>>>>>> b4c922d6
    return detect_df


def generate_tracking_report(tracker_dir: str, eval_dir: str):
    """
    > It takes the tracking output from the tracker and creates a csv file that can be used for
    evaluation

    :param tracker_dir: The directory where the tracking results are stored
    :type tracker_dir: str
    :param eval_dir: The directory where the evaluation results will be stored
    :type eval_dir: str
    :return: A dataframe with the following columns: filename, class_id, frame_no, tracker_id
    """
    data_dict = {}
    if Path(tracker_dir).exists():
        track_files = [str(f.name) for f in Path(tracker_dir).iterdir()]
    else:
        track_files = []
    if len(track_files) == 0:
        logging.error("No tracks found.")
    else:
        for track_file in track_files:
            if str(track_file).endswith(".txt"):
                data_dict[track_file] = []
                with open(Path(tracker_dir, track_file), "r") as infile:
                    lines = infile.readlines()
                    for line in lines:
                        vals = line.split(" ")
                        print(vals)
                        class_id, frame_no, tracker_id = (
                            vals[-3],
                            vals[0],
                            vals[1],
                        )  # vals[-2], vals[0], vals[1] (track_yolo)
                        data_dict[track_file].append([class_id, frame_no, tracker_id])
        dlist = [
            [str(Path(key).parent / Path(key).stem) + f"_{i[1]}.txt", i[0], i[1], i[2]]
            for key, value in data_dict.items()
            for i in value
        ]
        detect_df = pd.DataFrame.from_records(
            dlist, columns=["filename", "class_id", "frame_no", "tracker_id"]
        )
        csv_out = Path(tracker_dir, "tracking.csv")
        detect_df.sort_values(
            by="frame_no",
            key=lambda x: np.argsort(index_natsorted(detect_df["filename"])),
        ).to_csv(csv_out, index=False)
        logging.info("Report created at {}".format(csv_out))
        return detect_df


def generate_counts(
<<<<<<< HEAD
=======
    entity: str,
    project: str,
>>>>>>> b4c922d6
    eval_dir: str,
    tracker_dir: str,
    artifact_dir: str,
    run,
<<<<<<< HEAD
    log: bool = False,
    registry: str = "wandb",
=======
    wandb_log: bool = False,
>>>>>>> b4c922d6
):
    import torch

    model = torch.load(
        Path(
            [
                str(f)
                for f in Path(artifact_dir).iterdir()
                if f.is_file() and "best.pt" in str(f)
            ][-1]
        )
    )
    names = {i: model["model"].names[i] for i in range(len(model["model"].names))}
    print(names)
    tracker_df = generate_tracking_report(tracker_dir, eval_dir)
    if tracker_df is None:
        logging.error("No tracks to count.")
    else:
        print(tracker_df)
        tracker_df["frame_no"] = tracker_df["frame_no"].astype(int)
        tracker_df["species_name"] = tracker_df["class_id"].apply(
            lambda x: names[int(x)]
        )
        logging.info("------- DETECTION REPORT -------")
        logging.info("--------------------------------")
        logging.info(tracker_df.groupby(["species_name"])["tracker_id"].nunique())
        final_df = (
            tracker_df.groupby(["species_name"])["tracker_id"]
            .nunique()
            .to_frame()
            .reset_index()
        )
<<<<<<< HEAD
        if log:
            if registry == "wandb":
                wandb.init(resume="must", id=run.id)
                wandb.log({"tracking_counts": wandb.Table(dataframe=final_df)})
            elif registry == "mlflow":
                pass
=======
        if wandb_log:
            # wandb.init(
            #    resume="must", entity=entity, project="model-evaluations", id=run.id
            # )
            wandb.log({"tracking_counts": wandb.Table(dataframe=final_df)})
>>>>>>> b4c922d6
        return final_df


def track_objects(
    name: str,
    source_dir: str,
    artifact_dir: str,
    tracker_folder: str,
    conf_thres: float = 0.5,
    img_size: tuple = (720, 540),
    gpu: bool = False,
    test: bool = False,
):
    """
    This function takes in the source directory of the video, the artifact directory, the tracker
    folder, the confidence threshold, and the image size. It then copies the best model from the
    artifact directory to the tracker folder, and runs the tracking script. It then returns the latest
    tracker folder

    :param source_dir: The directory where the images are stored
    :param artifact_dir: The directory where the model is saved
    :param tracker_folder: The folder where tracker runs will be stored
    :param conf_thres: The confidence threshold for the YOLOv5 model
    :param img_size: The size of the image to be used for tracking. The default is 720, defaults to 720 (optional)
    :return: The latest tracker folder
    """
    import torch
<<<<<<< HEAD
    import src.track_yolo as track
    from types import SimpleNamespace
=======
    import yolov5_tracker.track as track
    from yolov5.utils import torch_utils

    os.chdir("../yolov5_tracker/")
>>>>>>> b4c922d6

    # Check that tracker folder specified exists
    if not Path(tracker_folder).exists():
        logging.error("The tracker folder does not exist. Please try again")
        return None

    models = [
        str(f)
        for f in Path(artifact_dir).iterdir()
        if f.is_file()
        and ".pt" in str(f)
        and "osnet" not in str(f)
        and "best" in str(f)
    ][0]

    if len(models) > 0 and not test:
        best_model = models[0]
    else:
        logging.info("No trained model found, using yolov8 base model...")
        best_model = "yolov8s.pt"

    best_model = Path(best_model)

    if not gpu:
        track_dict = {
            "name": name,
            "source": source_dir,
            "conf": conf_thres,
            "yolo_model": best_model,
            "reid_model": Path(tracker_folder, "osnet_x0_25_msmt17.pt"),
            "imgsz": img_size,
            "device": "0" if torch.cuda.is_available() else "cpu",
            "project": Path(f"{tracker_folder}/runs/track/"),
            "save": True,
            "save_mot": True,
            "save_txt": True,
            "iou": 0.7,
            "show": False,
            "show_conf": True,
            "show_labels": True,
            "verbose": True,
            "exist_ok": True,
            "classes": None,
            "vid_stride": 1,
            "line_width": None,
            "tracking_method": "deepocsort",
            "half": True,
            "per_class": False,
            "save_id_crops": False,
        }
    else:
        track_dict = {
            "name": name,
            "source": source_dir,
            "conf": conf_thres,
            "yolo_weights": best_model,
            "reid_weights": Path(tracker_folder, "osnet_x0_25_msmt17.pt"),
            "imgsz": img_size,
            "project": Path(f"{tracker_folder}/runs/track/"),
            "device": "0" if torch.cuda.is_available() else "cpu",
            "save": True,
            "save_mot": True,
            "save_txt": True,
            "half": True,
            "iou": 0.7,
            "show": False,
            "show_conf": True,
            "show_labels": True,
            "verbose": True,
            "exist_ok": True,
            "classes": None,
            "vid_stride": 1,
            "line_width": None,
            "tracking_method": "deepocsort",
            "save_id_crops": False,
        }

    args = SimpleNamespace(**track_dict)
    track.run(args)
    tracker_root = Path(tracker_folder, "runs", "track")
    latest_tracker = Path(sorted(Path(tracker_root).iterdir())[-1], "mot")
    logging.info(f"Tracking saved succesfully to {latest_tracker}")
    return latest_tracker


def encode_image(filepath):
    """
    It takes a filepath to an image, opens the image, reads the bytes, encodes the bytes as base64, and
    returns the encoded string

    :param filepath: The path to the image file
    :return: the base64 encoding of the image.
    """
    with open(filepath, "rb") as f:
        image_bytes = f.read()
    encoded = str(base64.b64encode(image_bytes), "utf-8")
    return "data:image/jpg;base64," + encoded


# def get_annotator(image_path: str, species_list: list, autolabel_model: str = None):
#     """
#     It takes a path to a folder containing images and annotations, and a list of species names, and
#     returns a widget that allows you to view the images and their annotations, and to edit the
#     annotations

#     :param data_path: the path to the image folder
#     :type data_path: str
#     :param species_list: a list of species names
#     :type species_list: list
#     :return: A VBox widget containing a progress bar and a BBoxWidget.
#     """
#     images = sorted(
#         [
#             f
#             for f in Path(image_path).iterdir()
#             if Path(image_path, f).is_file() and f.suffix == ".jpg"
#         ]
#     )

#     annot_path = Path(Path(image_path).parent, "labels")

#     # a progress bar to show how far we got
#     w_progress = widgets.IntProgress(value=0, max=len(images), description="Progress")
#     w_status = widgets.Label(value="")

#     def get_bboxes(image, bboxes, labels, predict: bool = False):
#         logging.getLogger("yolov5").setLevel(logging.WARNING)
#         if predict:
#             detect.run(
#                 weights=autolabel_model,
#                 source=image,
#                 conf_thres=0.5,
#                 nosave=True,
#                 name="labels",
#             )
#         label_file = [
#             f
#             for f in Path(annot_path).iterdir()
#             if Path(annot_path, f).is_file()
#             and f.suffix == ".txt"
#             and Path(f).stem == Path(image).stem
#         ]
#         if len(label_file) == 1:
#             label_file = label_file[0]
#             with open(Path(annot_path, label_file), "r") as f:
#                 for line in f:
#                     s = line.split(" ")
#                     labels.append(s[0])

#                     left = (float(s[1]) - (float(s[3]) / 2)) * width
#                     top = (float(s[2]) - (float(s[4]) / 2)) * height

#                     bboxes.append(
#                         {
#                             "x": left,
#                             "y": top,
#                             "width": float(s[3]) * width,
#                             "height": float(s[4]) * height,
#                             "label": species_list[int(s[0])],
#                         }
#                     )
#             w_status.value = "Annotations loaded"
#         else:
#             w_status.value = "No annotations found"
#         return bboxes, labels

#     # the bbox widget
#     image = Path(image_path, images[0])
#     width, height = imagesize.get(image)
#     bboxes, labels = [], []
#     if autolabel_model is not None:
#         w_status.value = "Loading annotations..."
#         bboxes, labels = get_bboxes(image, bboxes, labels, predict=True)
#     else:
#         w_status.value = "No predictions, using existing labels if available"
#         bboxes, labels = get_bboxes(image, bboxes, labels)
#     w_bbox = BBoxWidget(image=encode_image(image), classes=species_list)

#     # here we assign an empty list to bboxes but
#     # we could also run a detection model on the file
#     # and use its output for creating initial bboxes
#     w_bbox.bboxes = bboxes

#     # combine widgets into a container
#     w_container = widgets.VBox(
#         [
#             w_status,
#             w_progress,
#             w_bbox,
#         ]
#     )

#     def on_button_clicked(b):
#         w_progress.value = 0
#         image = Path(image_path, images[0])
#         width, height = imagesize.get(image)
#         bboxes, labels = [], []
#         if autolabel_model is not None:
#             w_status.value = "Loading annotations..."
#             bboxes, labels = get_bboxes(image, bboxes, labels, predict=True)
#         else:
#             w_status.value = "No annotations found"
#             bboxes, labels = get_bboxes(image, bboxes, labels)
#         w_bbox.image = encode_image(image)

#         # here we assign an empty list to bboxes but
#         # we could also run a detection model on the file
#         # and use its output for creating inital bboxes
#         w_bbox.bboxes = bboxes
#         w_container.children = tuple(list(w_container.children[1:]))
#         b.close()

#     # when Skip button is pressed we move on to the next file
#     def on_skip():
#         w_progress.value += 1
#         if w_progress.value == len(images):
#             button = widgets.Button(
#                 description="Click to restart.",
#                 disabled=False,
#                 display="flex",
#                 flex_flow="column",
#                 align_items="stretch",
#             )
#             if isinstance(w_container.children[0], widgets.Button):
#                 w_container.children = tuple(list(w_container.children[1:]))
#             w_container.children = tuple([button] + list(w_container.children))
#             button.on_click(on_button_clicked)

#         # open new image in the widget
#         else:
#             image_file = images[w_progress.value]
#             image_p = Path(image_path, image_file)
#             width, height = imagesize.get(image_p)
#             w_bbox.image = encode_image(image_p)
#             bboxes, labels = [], []
#             if autolabel_model is not None:
#                 w_status.value = "Loading annotations..."
#                 bboxes, labels = get_bboxes(image_p, bboxes, labels, predict=True)
#             else:
#                 w_status.value = "No annotations found"
#                 bboxes, labels = get_bboxes(image_p, bboxes, labels)

#             # here we assign an empty list to bboxes but
#             # we could also run a detection model on the file
#             # and use its output for creating initial bboxes
#             w_bbox.bboxes = bboxes

#     w_bbox.on_skip(on_skip)

#     # when Submit button is pressed we save current annotations
#     # and then move on to the next file
#     def on_submit():
#         image_file = images[w_progress.value]
#         width, height = imagesize.get(Path(image_path, image_file))
#         # save annotations for current image
#         label_file = Path(image_file).name.replace(".jpg", ".txt")
#         # if the label_file needs to be created
#         if not Path(annot_path).exists():
#             Path(annot_path).mkdir(parents=True, exist_ok=True)
#         open(Path(annot_path, label_file), "w").write(
#             "\n".join(
#                 [
#                     "{} {:.6f} {:.6f} {:.6f} {:.6f}".format(
#                         species_list.index(
#                             i["label"]
#                         ),  # single class vs multiple classes
#                         min((i["x"] + i["width"] / 2) / width, 1.0),
#                         min((i["y"] + i["height"] / 2) / height, 1.0),
#                         min(i["width"] / width, 1.0),
#                         min(i["height"] / height, 1.0),
#                     )
#                     for i in w_bbox.bboxes
#                 ]
#             )
#         )
#         # move on to the next file
#         on_skip()

#     w_bbox.on_submit(on_submit)

#     return w_container


def get_annotations_viewer(data_path: str, species_list: list):
    """
    It takes a path to a folder containing images and annotations, and a list of species names, and
    returns a widget that allows you to view the images and their annotations, and to edit the
    annotations

    :param data_path: the path to the data folder
    :type data_path: str
    :param species_list: a list of species names
    :type species_list: list
    :return: A VBox widget containing a progress bar and a BBoxWidget.
    """
    image_path = Path(data_path, "images")
    annot_path = Path(data_path, "labels")

    images = sorted(
        [f for f in Path(image_path).iterdir() if Path(image_path, f).is_file()]
    )
    annotations = sorted(
        [f for f in Path(annot_path).iterdir() if Path(annot_path, f).is_file()]
    )

    # a progress bar to show how far we got
    w_progress = widgets.IntProgress(value=0, max=len(images), description="Progress")
    # the bbox widget
    image = Path(image_path, images[0])
    width, height = imagesize.get(image)
    label_file = annotations[w_progress.value]
    bboxes = []
    labels = []
    with open(Path(annot_path, label_file), "r") as f:
        for line in f:
            s = line.split(" ")
            labels.append(s[0])

            left = (float(s[1]) - (float(s[3]) / 2)) * width
            top = (float(s[2]) - (float(s[4]) / 2)) * height

            bboxes.append(
                {
                    "x": left,
                    "y": top,
                    "width": float(s[3]) * width,
                    "height": float(s[4]) * height,
                    "label": species_list[int(s[0])],
                }
            )
    w_bbox = BBoxWidget(image=encode_image(image), classes=species_list)

    # here we assign an empty list to bboxes but
    # we could also run a detection model on the file
    # and use its output for creating inital bboxes
    w_bbox.bboxes = bboxes

    # combine widgets into a container
    w_container = widgets.VBox(
        [
            w_progress,
            w_bbox,
        ]
    )

    def on_button_clicked(b):
        w_progress.value = 0
        image = Path(image_path, images[0])
        width, height = imagesize.get(image)
        label_file = annotations[w_progress.value]
        bboxes = []
        labels = []
        with open(Path(annot_path, label_file), "r") as f:
            for line in f:
                s = line.split(" ")
                labels.append(s[0])

                left = (float(s[1]) - (float(s[3]) / 2)) * width
                top = (float(s[2]) - (float(s[4]) / 2)) * height

                bboxes.append(
                    {
                        "x": left,
                        "y": top,
                        "width": float(s[3]) * width,
                        "height": float(s[4]) * height,
                        "label": species_list[int(s[0])],
                    }
                )
        w_bbox.image = encode_image(image)

        # here we assign an empty list to bboxes but
        # we could also run a detection model on the file
        # and use its output for creating inital bboxes
        w_bbox.bboxes = bboxes
        w_container.children = tuple(list(w_container.children[1:]))
        b.close()

    # when Skip button is pressed we move on to the next file
    def on_skip():
        w_progress.value += 1
        if w_progress.value == len(annotations):
            button = widgets.Button(
                description="Click to restart.",
                disabled=False,
                display="flex",
                flex_flow="column",
                align_items="stretch",
            )
            if isinstance(w_container.children[0], widgets.Button):
                w_container.children = tuple(list(w_container.children[1:]))
            w_container.children = tuple([button] + list(w_container.children))
            button.on_click(on_button_clicked)

        # open new image in the widget
        else:
            image_file = images[w_progress.value]
            image_p = Path(image_path, image_file)
            width, height = imagesize.get(image_p)
            w_bbox.image = encode_image(image_p)
            label_file = annotations[w_progress.value]
            bboxes = []
            with open(Path(annot_path, label_file), "r") as f:
                for line in f:
                    s = line.split(" ")
                    left = (float(s[1]) - (float(s[3]) / 2)) * width
                    top = (float(s[2]) - (float(s[4]) / 2)) * height
                    bboxes.append(
                        {
                            "x": left,
                            "y": top,
                            "width": float(s[3]) * width,
                            "height": float(s[4]) * height,
                            "label": species_list[int(s[0])],
                        }
                    )

            # here we assign an empty list to bboxes but
            # we could also run a detection model on the file
            # and use its output for creating initial bboxes
            w_bbox.bboxes = bboxes

    w_bbox.on_skip(on_skip)

    # when Submit button is pressed we save current annotations
    # and then move on to the next file
    def on_submit():
        image_file = images[w_progress.value]
        width, height = imagesize.get(Path(image_path, image_file))
        # save annotations for current image
        open(Path(annot_path, label_file), "w").write(
            "\n".join(
                [
                    "{} {:.6f} {:.6f} {:.6f} {:.6f}".format(
                        species_list.index(
                            i["label"]
                        ),  # single class vs multiple classes
                        min((i["x"] + i["width"] / 2) / width, 1.0),
                        min((i["y"] + i["height"] / 2) / height, 1.0),
                        min(i["width"] / width, 1.0),
                        min(i["height"] / height, 1.0),
                    )
                    for i in w_bbox.bboxes
                ]
            )
        )
        # move on to the next file
        on_skip()

    w_bbox.on_submit(on_submit)

    return w_container


def get_data_viewer(data_path: str):
    """
    It takes a path to a directory of images, and returns a function that displays the images in that
    directory

    :param data_path: the path to the data folder
    :type data_path: str
    :return: A function that takes in a parameter k and a scale parameter and returns a widget that displays the image at index k in the list of images with the specified scale.
    """
    if "empty_string" in data_path:
        logging.info("No files.")
        return None
    imgs = [
        file
        for file in Path(data_path).iterdir()
        if file.is_file() and file.name.lower().endswith(".jpg")
    ]

    def loadimg(k, scale=0.4):
        display(draw_box(Path(data_path, imgs[k]), scale))

    return widgets.interact(loadimg, k=(0, len(imgs) - 1), scale=(0.1, 1.0))


def draw_box(path: str, scale: float):
    """
    It takes a path to an image and a scale parameter, opens the image and resizes it to the specified scale,
    opens the corresponding label file, and draws a box around each object in the image

    :param path: the path to the image
    :type path: str
    :param scale: scale of the image to show
    :type scale: float
    :return: The image resized to the specified scale with the bounding boxes drawn on it.
    """

    im = PILImage.open(path)
    dw, dh = im._size
    im = im.resize((int(dw * scale), int(dh * scale)))
    d = {
        line.split()[0]: line.split()[1:]
        for line in open(path.replace("images", "labels").replace(".jpg", ".txt"))
    }
    dw, dh = im._size
    img1 = ImageDraw.Draw(im)
    for i, vals in d.items():
        vals = tuple(float(val) for val in vals)
        vals_adjusted = tuple(
            [
                int((vals[0] - vals[2] / 2) * dw),
                int((vals[1] - vals[3] / 2) * dh),
                int((vals[0] + vals[2] / 2) * dw),
                int((vals[1] + vals[3] / 2) * dh),
            ]
        )
        img1.rectangle(vals_adjusted, outline="red", width=2)
    return im


# Function to compare original to modified frames
def choose_files(path: str):
    """
    It creates a dropdown menu of all the files in the specified directory, and displays the selected
    file

    :param path: the path to the folder containing the clips
    :type path: str
    """

    # Add "no movie" option to prevent conflicts
    if path is None:
        logging.error("No path selected.")
        return
    files = np.append([str(i) for i in Path(path).iterdir()], "No file")

    clip_path_widget = widgets.Dropdown(
        options=tuple(np.sort(files)),
        description="Select file:",
        ensure_option=True,
        disabled=False,
        layout=widgets.Layout(width="50%"),
        style={"description_width": "initial"},
    )

    main_out = widgets.Output()
    display(clip_path_widget, main_out)

    # Display the original and modified clips
    def on_change(change):
        with main_out:
            clear_output()
            if change["new"] == "No file":
                logging.info("Choose another file")
            else:
                a = view_file(change["new"])
                display(a)

    clip_path_widget.observe(on_change, names="value")
    return clip_path_widget


# Display the frames using html
def view_file(path: str):
    """
    It takes a path to a file, opens it, and returns a widget that can be displayed in the notebook

    :param path: The path to the file you want to view
    :return: A widget that displays the image or video.
    """
    # Get path of the modified clip selected
    extension = Path(path).suffix
    file = open(path, "rb").read()
    if extension.lower() in [".jpeg", ".png", ".jpg"]:
        widget = widgets.Image(value=file, format=extension)
    elif extension.lower() in [".mp4", ".mov", ".avi"]:
        if Path("linked_content").exists():
            shutil.rmtree("linked_content")
        try:
            Path("linked_content").mkdir()
            logging.info("Opening viewer...")
            stream = ffmpeg.input(path)
            stream = ffmpeg.output(stream, f"linked_content/{Path(path).name}")
            ffmpeg.run(stream)
            widget = HTML(
                f"""
                        <video width=800 height=400 alt="test" controls>
                            <source src="linked_content/{Path(path).name}" type="video/{extension.lower().replace(".", "")}">
                        </video>
                    """
            )
        except Exception as e:
            logging.error(
                f"Cannot write to local files, viewing not currently possible. {e}"
            )
            widget = widgets.Image()

    else:
        logging.error(
            "File format not supported. Supported formats: jpeg, png, jpg, mp4, mov, avi."
        )
        widget.Image()

    return widget


def main():
    "Handles argument parsing and launches the correct function."
    parser = argparse.ArgumentParser()
    parser.add_argument("data_path", help="path to data folder", type=str)
    parser.add_argument(
        "perc_test", help="percentage of data to use as part of test set", type=float
    )
    parser.add_argument("out_path", help="path to save into text files", type=str)
    args = parser.parse_args()

    prepare(args.data_path, args.perc_test, args.out_path)


if __name__ == "__main__":
    main()<|MERGE_RESOLUTION|>--- conflicted
+++ resolved
@@ -1054,11 +1054,7 @@
 
 
 def generate_csv_report(
-<<<<<<< HEAD
     evaluation_path: str, run, log: bool = False, registry: str = "wandb"
-=======
-    entity: str, project: str, evaluation_path: str, run, wandb_log: bool = False
->>>>>>> b4c922d6
 ):
     """
     > We read the labels from the `labels` folder, and create a dictionary with the filename as the key,
@@ -1073,13 +1069,9 @@
     labels = Path(evaluation_path, "labels").iterdir()
     data_dict = {}
     for f in labels:
-<<<<<<< HEAD
         # Convert PosixPath to string
         f = str(f)
         frame_no = int(f.split("_")[-1].replace(".txt", ""))
-=======
-        frame_no = int(float(f.split("_")[-1].replace(".txt", "")))
->>>>>>> b4c922d6
         data_dict[f] = []
         with open(Path(f), "r") as infile:
             lines = infile.readlines()
@@ -1095,7 +1087,6 @@
         by="frame_no", key=lambda x: np.argsort(index_natsorted(detect_df["filename"]))
     ).to_csv(csv_out, index=False)
     logging.info("Report created at {}".format(csv_out))
-<<<<<<< HEAD
     if log:
         if registry == "wandb":
             wandb.init(resume="must", id=run.id)
@@ -1104,11 +1095,6 @@
             pass
             # seems like csv file gets logged anyway
             # mlflow.log_table(data=detect_df.to_dict(orient='dict'), artifact_file=str(Path("detection_output", "annotations.json")))
-=======
-    if wandb_log:
-        # wandb.init(resume="must", entity=entity, project="model-evaluations", id=run.id)
-        wandb.log({"predictions": wandb.Table(dataframe=detect_df)})
->>>>>>> b4c922d6
     return detect_df
 
 
@@ -1163,21 +1149,12 @@
 
 
 def generate_counts(
-<<<<<<< HEAD
-=======
-    entity: str,
-    project: str,
->>>>>>> b4c922d6
     eval_dir: str,
     tracker_dir: str,
     artifact_dir: str,
     run,
-<<<<<<< HEAD
     log: bool = False,
     registry: str = "wandb",
-=======
-    wandb_log: bool = False,
->>>>>>> b4c922d6
 ):
     import torch
 
@@ -1191,12 +1168,10 @@
         )
     )
     names = {i: model["model"].names[i] for i in range(len(model["model"].names))}
-    print(names)
     tracker_df = generate_tracking_report(tracker_dir, eval_dir)
     if tracker_df is None:
         logging.error("No tracks to count.")
     else:
-        print(tracker_df)
         tracker_df["frame_no"] = tracker_df["frame_no"].astype(int)
         tracker_df["species_name"] = tracker_df["class_id"].apply(
             lambda x: names[int(x)]
@@ -1210,20 +1185,12 @@
             .to_frame()
             .reset_index()
         )
-<<<<<<< HEAD
         if log:
             if registry == "wandb":
-                wandb.init(resume="must", id=run.id)
+                # wandb.init(resume="must", id=run.id)
                 wandb.log({"tracking_counts": wandb.Table(dataframe=final_df)})
             elif registry == "mlflow":
                 pass
-=======
-        if wandb_log:
-            # wandb.init(
-            #    resume="must", entity=entity, project="model-evaluations", id=run.id
-            # )
-            wandb.log({"tracking_counts": wandb.Table(dataframe=final_df)})
->>>>>>> b4c922d6
         return final_df
 
 
@@ -1251,15 +1218,12 @@
     :return: The latest tracker folder
     """
     import torch
-<<<<<<< HEAD
     import src.track_yolo as track
     from types import SimpleNamespace
-=======
     import yolov5_tracker.track as track
     from yolov5.utils import torch_utils
 
     os.chdir("../yolov5_tracker/")
->>>>>>> b4c922d6
 
     # Check that tracker folder specified exists
     if not Path(tracker_folder).exists():
