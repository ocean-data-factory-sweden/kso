--- conflicted
+++ resolved
@@ -1734,7 +1734,6 @@
             eval_dir, self.run, log=True
         )
 
-<<<<<<< HEAD
     def segment_footage(self, source: str):
         # This is a draft function for using FastSAM to identify objects
         model = self.modules["ultralytics"].FastSAM("FastSAM-s.pt")
@@ -1775,10 +1774,7 @@
         return latest_tracker
         # self.modules["wandb"].finish()
         
-    def increment_path(path, exist_ok=False, sep="", mkdir=False):
-=======
     def increment_path(self, path, exist_ok=False, sep="", mkdir=False):
->>>>>>> da670812
         # Increment file or directory path, i.e. runs/exp --> runs/exp{sep}2, runs/exp{sep}3, ... etc.
         path = Path(path)  # os-agnostic
         if path.exists() and not exist_ok:
@@ -1831,7 +1827,6 @@
         )
 
         # Create a new run for tracking only if necessary
-<<<<<<< HEAD
         if self.registry == "wandb":
             self.run = self.modules["wandb"].init(
                 entity=self.team_name,
@@ -1841,7 +1836,6 @@
             )
             self.modules["yolo_utils"].set_config(conf_thres, artifact_dir, eval_dir)
 
-=======
         self.run = self.modules["wandb"].init(
             entity=self.team_name,
             project="model-evaluations",
@@ -1852,18 +1846,12 @@
         self.modules["yolo_utils"].add_data_wandb(
             Path(latest_tracker).parent.absolute(), "tracker_output", self.run
         )
->>>>>>> da670812
+
         # self.csv_report = self.modules["yolo_utils"].generate_csv_report(
         #    self.team_name, self.project_name, eval_dir, self.run, log=True
         # )
         self.tracking_report = self.modules["yolo_utils"].generate_counts(
-<<<<<<< HEAD
-            eval_dir,
-=======
-            self.team_name,
-            self.project_name,
             self.eval_dir,
->>>>>>> da670812
             latest_tracker,
             artifact_dir,
             self.run,
