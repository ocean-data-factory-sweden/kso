# base imports
import sys
import logging
import asyncio
import wandb
import datetime
import numpy as np
import pandas as pd
import ipywidgets as widgets
import ffmpeg
import shutil
from itertools import chain
from pathlib import Path
import imagesize
import ipysheet
from IPython.display import display, clear_output
import mlflow

# util imports
import kso_utils.tutorials_utils as t_utils
import kso_utils.project_utils as project_utils
import kso_utils.db_utils as db_utils
import kso_utils.movie_utils as movie_utils
import kso_utils.server_utils as server_utils
import kso_utils.zooniverse_utils as zoo_utils
import kso_utils.general as g_utils
import kso_utils.widgets as kso_widgets

# Logging
logging.basicConfig()
logging.getLogger().setLevel(logging.INFO)


class ProjectProcessor:
    # The ProjectProcessor class initializes various attributes and methods for processing a project,
    # including importing modules, setting up a database, and loading metadata.
    def __init__(self, project: project_utils.Project):
        self.project = project
        self.db_connection = None
        self.init_keys = ["movies", "species", "photos", "surveys", "sites"]
        self.server_connection = {}
        self.csv_paths = {}
        self.zoo_info = {}
        self.annotation_engine = None
        self.annotations = pd.DataFrame()
        self.classifications = pd.DataFrame()
        self.generated_clips = pd.DataFrame()
        self.species_of_interest = []

        # Import modules
        self.modules = g_utils.import_modules([])

        # Get server details and connect to server
        self.connect_to_server()

        # Map initial csv files
        self.map_init_csv()

        # Create empty db and populate with local csv files data
        self.setup_db()

    def __repr__(self):
        return repr(self.__dict__)

    @property
    def keys(self):
        """Log keys of ProjectProcessor object"""
        logging.debug("Stored variable names.")
        return list(self.__dict__.keys())

    #############
    # Functions to initiate the project
    #############

    def connect_to_server(self):
        """
        It connects to the server and returns the server info
        :return: The server_connection is added to the ProjectProcessor class.
        """
        try:
            self.server_connection = server_utils.connect_to_server(self.project)
        except BaseException as e:
            logging.error(f"Server connection could not be established. Details {e}")
            return

    def map_init_csv(self):
        """
        This function maps the csv files, download them from the server (if needed) and
        stores the server/local paths of the csv files
        """

        # Create the folder to store the csv files if not exist
        if not Path(self.project.csv_folder).exists():
            Path(self.project.csv_folder).mkdir(parents=True, exist_ok=True)

            # Recursively add permissions to folders created
            for root, dirs, files in Path(self.project.csv_folder).iterdir():
                root.chmod(0o777)

        # Download csv files from the server if needed and store their server path
        self.csv_paths = server_utils.download_init_csv(
            self.project, self.init_keys, self.server_connection
        )

        # Store the paths of the local csv files
        self.load_meta()

    def load_meta(self):
        """
        It loads the metadata from the relevant local csv files into the `csv_paths` dictionary
        """
        # Retrieve a list with all the csv files in the folder with initival csvs
        csv_folder = Path(self.project.csv_folder)
        local_csv_files = [
            str(filename)
            for filename in Path(csv_folder).iterdir()
            if filename.suffix == ".csv"
        ]

        # Store the paths of the local csv files of interest into the "csv_paths" dictionary
        for filename in local_csv_files:
            # Select only csv files that are relevant to start the db
            for init_key in self.init_keys:
                if init_key in filename:
                    # Specify the key in the dictionary of the CSV file
                    csv_key = f"local_{init_key}_csv"

                    # Store the path of the CSV file
                    csv_path = filename
                    self.csv_paths[csv_key] = csv_path

                    # Read the local CSV file into a pandas DataFrame
                    setattr(self, csv_key, pd.read_csv(csv_path))

                    # Temporary workaround for sites_csv (Pylint needs an explicit declaration)
                    if csv_key == "local_sites_csv":
                        self.local_sites_csv = pd.read_csv(csv_path)

    def setup_db(self):
        """
        The function creates a database and populates it with the data from the local csv files.
        It also return the db connection
        :return: The database connection object.
        """
        # Create a new database for the project
        db_utils.create_db(self.project.db_path)

        # Connect to the database and add the db connection to project
        self.db_connection = db_utils.create_connection(self.project.db_path)

        # Retrieves the table names of the sql db
        table_names = db_utils.get_schema_table_names(self.db_connection)

        # Select only attributes of the propjectprocessor that are df of local csvs
        local_dfs = [
            key
            for key in self.keys
            if key.startswith("local_") and key.split("_")[1] in table_names
        ]

        # Sort the local dfs in reverse alphabetically to load sites before movies
        local_dfs = sorted(local_dfs, reverse=True)

        # Populate the db with initial info from the local_csvs
        for df_key in local_dfs:
            init_key = df_key.split("_")[1]
            local_df = getattr(self, df_key)
            db_utils.populate_db(
                project=self.project,
                conn=self.db_connection,
                local_df=local_df,
                init_key=init_key,
            )

    #############
    # t1
    #############

    def select_meta_range(self, meta_key: str):
        """
        > This function takes a meta key as input and returns a dataframe, range of rows, and range of
        columns

        :param meta_key: str
        :type meta_key: str
        :return: meta_df, range_rows, range_columns
        """
        meta_df, range_rows, range_columns = kso_widgets.select_sheet_range(
            project=self.project,
            orig_csv=f"local_{meta_key}_csv",
            csv_paths=self.csv_paths,
        )
        return meta_df, range_rows, range_columns

    def edit_meta(self, meta_df: pd.DataFrame, range_rows, range_columns):
        """
        > This function opens a Google Sheet with the dataframe passed as an argument

        :param meta_df: the dataframe that contains the metadata
        :type meta_df: pd.DataFrame
        :param range_rows: a list of row numbers to include in the sheet
        :param range_columns: a list of columns to display in the sheet
        :return: df_filtered, sheet
        """
        df_filtered, sheet = kso_widgets.open_csv(
            df=meta_df, df_range_rows=range_rows, df_range_columns=range_columns
        )
        display(sheet)
        return df_filtered, sheet

    def view_meta_changes(self, df_filtered, sheet):
        """
        > This function takes a dataframe and a sheet name as input, and returns a dataframe with the
        changes highlighted

        :param df_filtered: a dataframe that has been filtered by the user
        :param sheet: the name of the sheet you want to view
        :return: A dataframe with the changes highlighted.
        """
        highlight_changes, sheet_df = kso_widgets.display_ipysheet_changes(
            isheet=sheet, df_filtered=df_filtered
        )
        display(highlight_changes)
        return sheet_df

    def update_meta(
        self,
        sheet_df: pd.DataFrame,
        meta_name: str,
        test: bool = False,
    ):
        return kso_widgets.update_meta(
            project=self.project,
            conn=self.db_connection,
            server_connection=self.server_connection,
            sheet_df=sheet_df,
            df=getattr(self, "local_" + meta_name + "_csv"),
            meta_name=meta_name,
            csv_paths=self.csv_paths,
            test=test,
        )

    def map_sites(self):
        return kso_widgets.map_sites(project=self.project, csv_paths=self.csv_paths)

    def get_movie_info(self):
        """
        This function checks what movies from the movies csv are available and returns
        three df with those available in folder/server and movies.csv, only available
        in movies.csv and only available in folder/server
        """
        (
            self.available_movies_df,
            self.no_available_movies_df,
            self.no_info_movies_df,
        ) = movie_utils.retrieve_movie_info_from_server(
            project=self.project,
            db_connection=self.db_connection,
            server_connection=self.server_connection,
        )

        logging.info("Information of available movies has been retrieved")

    def load_movie(self, filepath):
        """
        It takes a filepath, and returns a movie path

        :param filepath: The path to the movie file
        :return: The movie path.
        """
        return movie_utils.get_movie_path(filepath, self)

    def preview_media(self, test: bool = False):
        """
        > The function `preview_media` is a function that takes in a `self` argument and returns a
        function `f` that takes in three arguments: `project`, `csv_paths`, and `available_movies_df`. The
        function `f` is an asynchronous function that takes in the value of the `movie_selected` widget
        and displays the movie preview
        """
        movie_selected = kso_widgets.select_movie(self.available_movies_df)

        if not test:

            async def f(project, server_connection, available_movies_df):
                output = widgets.Output()

                def update_movie(change):
                    with output:
                        clear_output(wait=True)
                        x = change.new
                        html, movie_path = movie_utils.preview_movie(
                            project=project,
                            available_movies_df=available_movies_df,
                            movie_i=x,
                            server_connection=server_connection,
                        )
                        display(html)
                        self.movie_selected = x
                        self.movie_path = movie_path

                movie_selected.observe(update_movie, "value")
                display(movie_selected, output)
                await asyncio.Event().wait()  # Wait indefinitely for user interaction

            loop = asyncio.get_event_loop()
            loop.create_task(
                f(self.project, self.server_connection, self.available_movies_df)
            )

        else:

            def f(project, server_connection, available_movies_df):
                x = movie_selected.options[0]
                html, movie_path = movie_utils.preview_movie(
                    project=project,
                    available_movies_df=available_movies_df,
                    movie_i=x,
                    server_connection=server_connection,
                )
                display(html)
                self.movie_selected = x
                self.movie_path = movie_path

            f(self.project, self.server_connection, self.available_movies_df)

    def check_meta_sync(self, meta_key: str):
        """
        It checks if the local and server versions of a metadata file are the same

        :param meta_key: str
        :type meta_key: str
        :return: The return value is a list of the names of the files in the directory.
        """
        try:
            local_csv, server_csv = getattr(
                self, "local_" + meta_key + "_csv"
            ), getattr(self, "server_" + meta_key + "_csv")
            common_keys = np.intersect1d(local_csv.columns, server_csv.columns)
            assert local_csv[common_keys].equals(server_csv[common_keys])
            logging.info(f"Local and server versions of {meta_key} are synced.")
        except AssertionError:
            logging.error(f"Local and server versions of {meta_key} are not synced.")
            return

    def check_movies_meta(
        self,
        review_method: str,
        gpu_available: bool = False,
    ):
        """
        > The function `check_movies_csv` loads the csv with movies information and checks if it is empty

        :param review_method: The method used to review the movies
        :param gpu_available: Boolean, whether or not a GPU is available
        """

        movie_utils.check_movies_meta(
            project=self.project,
            csv_paths=self.csv_paths,
            db_connection=self.db_connection,
            available_movies_df=self.available_movies_df,
            no_info_movies_df=self.no_info_movies_df,
            server_connection=self.server_connection,
            review_method=review_method,
            gpu_available=gpu_available,
        )

    def concatenate_local_movies(self):
        movie_utils.concatenate_local_movies(self.csv_paths)

    def check_species_meta(self):
        return db_utils.check_species_meta(
            csv_paths=self.csv_paths, conn=self.db_connection
        )

    def check_sites_meta(self):
        # TODO: code for processing sites metadata (t1_utils.check_sites_csv)
        pass

    #############
    # t2
    #############

    def upload_movies(self, movie_list: list):
        """
        It uploads the new movies to the SNIC server and creates new rows to be updated
        with movie metadata and saved into movies.csv

        :param movie_list: list of new movies that are to be added to movies.csv
        """
        # Get number of new movies to be added
        movie_folder = self.project.movie_folder
        number_of_movies = len(movie_list)
        # Get current movies
        movies_df = pd.read_csv(self.csv_paths["local_movies_csv"])
        # Set up a new row for each new movie
        new_movie_rows_sheet = ipysheet.sheet(
            rows=number_of_movies,
            columns=movies_df.shape[1],
            column_headers=movies_df.columns.tolist(),
        )
        if len(movie_list) == 0:
            logging.error("No valid movie found to upload.")
            return
        for index, movie in enumerate(movie_list):
            remote_fpath = Path(f"{movie_folder}", movie[1])
            if Path(remote_fpath).exists():
                logging.info(
                    "Filename "
                    + str(movie[1])
                    + " already exists on SNIC, try again with a new file"
                )
                return
            else:
                # process video
                stem = "processed"
                p = Path(movie[0])
                processed_video_path = p.with_name(f"{p.stem}_{stem}{p.suffix}").name
                logging.info("Movie to be uploaded: " + processed_video_path)
                ffmpeg.input(p).output(
                    processed_video_path,
                    crf=22,
                    pix_fmt="yuv420p",
                    vcodec="libx264",
                    threads=4,
                ).run(capture_stdout=True, capture_stderr=True, overwrite_output=True)

                shutil.copy2(str(processed_video_path), str(remote_fpath))
                logging.info("movie uploaded\n")
            # Fetch movie metadata that can be calculated from movie file
            fps, duration = movie_utils.get_fps_duration(movie[0])
            movie_id = str(max(movies_df["movie_id"]) + 1)
            ipysheet.cell(index, 0, movie_id)
            ipysheet.cell(index, 1, movie[1])
            ipysheet.cell(index, 2, "-")
            ipysheet.cell(index, 3, "-")
            ipysheet.cell(index, 4, "-")
            ipysheet.cell(index, 5, fps)
            ipysheet.cell(index, 6, duration)
            ipysheet.cell(index, 7, "-")
            ipysheet.cell(index, 8, "-")
        logging.info("All movies uploaded:\n")
        logging.info(
            "Complete this sheet by filling the missing info on the movie you just uploaded"
        )
        display(new_movie_rows_sheet)
        return new_movie_rows_sheet

    def add_movies(self):
        """
        > It creates a button that, when clicked, creates a new button that, when clicked, saves the
        changes to the local csv file of the new movies that should be added. It creates a metadata row
        for each new movie, which should be filled in by the user before uploading can continue.
        """
        movie_list = kso_widgets.choose_new_videos_to_upload()
        button = widgets.Button(
            description="Click to upload movies",
            disabled=False,
            display="flex",
            flex_flow="column",
            align_items="stretch",
            style={"width": "initial"},
        )

        def on_button_clicked(b):
            new_sheet = self.upload_movies(movie_list)
            button2 = widgets.Button(
                description="Save changes",
                disabled=False,
                display="flex",
                flex_flow="column",
                align_items="stretch",
                style={"width": "initial"},
            )

            def on_button_clicked2(b):
                movies_df = pd.read_csv(self.csv_paths["local_movies_csv"])
                new_movie_rows_df = ipysheet.to_dataframe(new_sheet)
                self.local_movies_csv = pd.concat(
                    [movies_df, new_movie_rows_df], ignore_index=True
                )
                logging.info("Changed saved locally")

            button2.on_click(on_button_clicked2)
            display(button2)

        button.on_click(on_button_clicked)

        # TO BE COMPLETED with Chloudina
        # upload new movies and update csvs
        display(button)

    def add_sites(self):
        pass

    def add_species(self):
        pass

    def view_annotations(self, folder_path: str, annotation_classes: list):
        """
        > This function takes in a folder path and a list of annotation classes and returns a widget that
        allows you to view the annotations in the folder

        :param folder_path: The path to the folder containing the images you want to annotate
        :type folder_path: str
        :param annotation_classes: list of strings
        :type annotation_classes: list
        :return: A list of dictionaries, each dictionary containing the following keys
                 - 'image_path': the path to the image
                 - 'annotations': a list of dictionaries, each dictionary containing the following keys:
                 - 'class': the class of the annotation
                 - 'bbox': the bounding box of the annotation
        """
        return t_utils.get_annotations_viewer(
            folder_path, species_list=annotation_classes
        )

    #############
    # t3
    #############

    def connect_zoo_project(self, generate_export: bool = False, zoo_cred=False):
        """
        This function connects to Zooniverse, saves the connection
        to the project processor and retrieves
        the subjects, workflows and classifications.
        If the project is template, retrieves the info from the Gdrive.
        :return: The zoo_info is being returned.
        """
        # Connect to Zooniverse if project is not template
        if self.project.Project_name == "Template project":
            self.zoo_project = {}

        else:
            if self.project.Zooniverse_number is not None:
                # connect to Zooniverse
                self.zoo_project = zoo_utils.connect_zoo_project(
                    self.project, zoo_cred=zoo_cred
                )
            else:
                logging.error("This project is not registered with Zooniverse.")
                return

        # Retrieve the Zooniverse information
        self.zoo_info = zoo_utils.retrieve_zoo_info(
            self.project,
            self.zoo_project,
            zoo_info=["subjects", "workflows", "classifications"],
            generate_export=generate_export,
        )

    def check_movies_uploaded(self, movie_name: str):
        """
        This function checks if a movie has been uploaded to Zooniverse

        :param movie_name: The name of the movie you want to check if it's uploaded
        :type movie_name: str
        """
        movie_utils.check_movie_uploaded(
            project=self.project, db_connection=self.db_connection, movie_i=movie_name
        )

    def generate_zoo_clips(
        self,
        movie_name,
        movie_path,
        use_gpu: bool = False,
        pool_size: int = 4,
        is_example: bool = False,
        test: bool = False,
    ):
        """
        > This function takes a movie name and path, and returns a list of clips from that movie

        :param movie_name: The name of the movie you want to extract clips from
        :param movie_path: The path to the movie you want to extract clips from
        :param use_gpu: If you have a GPU, set this to True, defaults to False
        :type use_gpu: bool (optional)
        :param pool_size: number of threads to use for clip extraction, defaults to 4
        :type pool_size: int (optional)
        :param is_example: If True, the clips will be selected randomly. If False, the clips will be
               selected based on the number of clips and the length of each clip, defaults to False
        :type is_example: bool (optional)
        """

        # Select the clips to be extracted
        clip_selection = kso_widgets.select_n_clips(
            project=self.project,
            db_connection=self.db_connection,
            movie_i=movie_name,
            is_example=is_example,
        )
        clip_modification = kso_widgets.clip_modification_widget()

        if not test:
            button = widgets.Button(
                description="Click to extract clips",
                disabled=False,
                display="flex",
                flex_flow="column",
                align_items="stretch",
            )

            def on_button_clicked(b):
                self.generated_clips = t_utils.create_clips(
                    available_movies_df=self.available_movies_df,
                    movie_i=movie_name,
                    movie_path=movie_path,
                    clip_selection=clip_selection,
                    project=self.project,
                    modification_details={},
                    gpu_available=use_gpu,
                    pool_size=pool_size,
                )

                mod_clips = t_utils.create_modified_clips(
                    self.project,
                    self.generated_clips.clip_path,
                    movie_name,
                    clip_modification.checks,
                    use_gpu,
                    pool_size,
                )
                # Temporary workaround to get both clip paths
                self.generated_clips["modif_clip_path"] = mod_clips
                # Temporary workaround to ensure site_id is an integer
<<<<<<< HEAD
                self.generated_clips["site_id"] = (
                    self.generated_clips["site_id"].astype(float).astype(np.int64)
                )
=======
                self.generated_clips["site_id"] = self.generated_clips[
                    "site_id"
                ].astype(float).astype(np.int64)
>>>>>>> 50c400a0

            button.on_click(on_button_clicked)
            display(clip_modification)
            display(button)
        else:
            clip_selection.kwargs = {"clip_length": 5, "clips_range": [0, 10]}
            clip_selection.result = {}
            clip_selection.result["clip_start_time"] = [0]
            self.generated_clips = t_utils.create_clips(
                available_movies_df=self.available_movies_df,
                movie_i=movie_name,
                movie_path=movie_path,
                clip_selection=clip_selection,
                project=self.project,
                modification_details={},
                gpu_available=use_gpu,
                pool_size=pool_size,
            )

    def upload_zoo_subjects(self, subject_type: str):
        """
        This function uploads clips or frames to Zooniverse, depending on the subject_type argument

        :param
        :param subject_type: str = "clip" or "frame"
        :type subject_type: str
        """
        if subject_type == "clip":
            # Add declaration to avoid pylint error
            upload_df, sitename, created_on = zoo_utils.set_zoo_clip_metadata(
                project=self.project,
                generated_clipsdf=self.generated_clips,
                sitesdf=self.local_sites_csv,
                moviesdf=self.local_movies_csv,
            )
            zoo_utils.upload_clips_to_zooniverse(
                project=self.project,
                upload_to_zoo=upload_df,
                sitename=sitename,
                created_on=created_on,
            )
            # Clean up subjects after upload
            for temp_clip in upload_df["clip_path"].unique().tolist():
                temp_clip_path = Path(temp_clip)
                if temp_clip_path.exists():
                    temp_clip_path.unlink()

            logging.info(f"Clips temporarily stored locally has been removed")

        elif subject_type == "frame":
            upload_df = zoo_utils.set_zoo_frame_metadata(
                project=self.project,
                db_connection=self.db_connection,
                df=self.generated_frames,
                species_list=self.species_of_interest,
                csv_paths=self.csv_paths,
            )
            zoo_utils.upload_frames_to_zooniverse(
                project=self.project,
                upload_to_zoo=upload_df,
                species_list=self.species_of_interest,
            )

        else:
            logging.error("Select the right type of subject (e.g. frame or clip)")

    #############
    # t4
    #############

    def choose_zoo_workflows(self):
        """
        The function process the available Zooniverse workflows and enables
        users to select those of interest
        :return: A widget displaying the different workflows available.
        """
        self.workflow_widget = zoo_utils.WidgetWorkflowSelection(
            self.zoo_info["workflows"]
        )
        display(self.workflow_widget)

    def process_zoo_classifications(self, test: bool = False):
        """
        It samples subjects from the workflows selected, populates the subjects db,
        sample the classifications from the workflows of interest,
        process them and saves them to the Zooniverse attribute of the project processor

        """

        if test:
            workflow_checks = {
                "Workflow name: #0": "Development workflow",
                "Subject type: #0": "clip",
                "Minimum workflow version: #0": 1.0,
            }
        else:
            workflow_checks = self.workflow_widget.checks

        # Retrieve a subset of the subjects from the workflows of interest and
        # populate the sql subjects table
        selected_zoo_workflows = zoo_utils.sample_subjects_from_workflows(
            project=self.project,
            server_connection=self.server_connection,
            db_connection=self.db_connection,
            workflow_widget_checks=workflow_checks,
            workflows_df=self.zoo_info["workflows"],
            subjects_df=self.zoo_info["subjects"],
        )

        # Make sure all the classifications have existing subjects,
        # Flatten the classifications provided the cit. scientists
        self.processed_zoo_classifications = zoo_utils.process_zoo_classifications(
            project=self.project,
            db_connection=self.db_connection,
            csv_paths=self.csv_paths,
            classifications_data=self.zoo_info["classifications"],
            subject_type=workflow_checks["Subject type: #0"],
            selected_zoo_workflows=selected_zoo_workflows,
        )

    def aggregate_zoo_classifications(self, agg_params, test: bool = False):
        if test:
            workflow_checks = {
                "Workflow name: #0": "Development workflow",
                "Subject type: #0": "clip",
                "Minimum workflow version: #0": 1.0,
            }
        else:
            workflow_checks = self.workflow_widget.checks
        self.aggregated_zoo_classifications = zoo_utils.aggregate_classifications(
            self.project,
            self.processed_zoo_classifications,
            workflow_checks["Subject type: #0"],
            agg_params,
        )

    def extract_zoo_frames(
        self, n_frames_subject: int = 3, subsample_up_to: int = 100, test: bool = False
    ):
        if not isinstance(self.species_of_interest, list):
            self.species_of_interest = self.species_of_interest.value
        if test:
            species_list = self.aggregated_zoo_classifications.label.unique().tolist()
        else:
            species_list = self.species_of_interest

        self.generated_frames = zoo_utils.extract_frames_for_zoo(
            project=self.project,
            zoo_info=self.zoo_info,
            species_list=species_list,
            db_connection=self.db_connection,
            server_connection=self.server_connection,
            agg_df=self.aggregated_zoo_classifications,
            n_frames_subject=n_frames_subject,
            subsample_up_to=subsample_up_to,
        )

    def modify_zoo_frames(self, test: bool = False):
        """
        This function takes a dataframe of frames to upload, a species of interest, a project, and a
        dictionary of modifications to make to the frames, and returns a dataframe of modified frames.
        """

        frame_modification = kso_widgets.clip_modification_widget()

        if test:
            self.modified_frames = zoo_utils.modify_frames(
                project=self.project,
                frames_to_upload_df=self.generated_frames.reset_index(drop=True),
                species_i=self.species_of_interest,
                modification_details=frame_modification.checks,
            )
        else:
            button = widgets.Button(
                description="Click to modify frames",
                disabled=False,
                display="flex",
                flex_flow="column",
                align_items="stretch",
            )

            def on_button_clicked(b):
                self.modified_frames = zoo_utils.modify_frames(
                    project=self.project,
                    frames_to_upload_df=self.generated_frames.reset_index(drop=True),
                    species_i=self.species_of_interest,
                    modification_details=frame_modification.checks,
                )

            button.on_click(on_button_clicked)
            display(frame_modification)
            display(button)

    def generate_custom_frames(
        self,
        skip_start: int,
        skip_end: int,
        input_path: str,
        output_path: str,
        num_frames: int = None,
        frames_skip: int = None,
        backend: str = "cv",
    ):
        """
        This function generates custom frames from input movie files and saves them in an output directory.

        :param input_path: The directory path where the input movie files are located
        :type input_path: str
        :param output_path: The directory where the extracted frames will be saved
        :type output_path: str
        :param num_frames: The number of frames to extract from each video file. If not specified, all
        frames will be extracted
        :type num_frames: int
        :param frames_skip: The `frames_skip` parameter is an optional integer that specifies the number of
        frames to skip between each extracted frame. For example, if `frames_skip` is set to 2, every other
        frame will be extracted. If `frames_skip` is not specified, all frames will be extracted
        :type frames_skip: int
        :return: the results of calling the `parallel_map` function with the `extract_custom_frames` function from
        the `t4_utils` module, passing in the `movie_files` list as the input and the `args` tuple
        containing `output_dir`, `num_frames`, and `frames_skip`. The `parallel_map` function is a custom
        function that applies the given function to each element of a list of movie_files.
        """
        if backend not in ["av", "cv"]:
            raise ValueError(
                "Unsupported backend. "
                "Choose either 'av' or 'cv' for pyav and OpenCV."
            )

        frame_modification = kso_widgets.clip_modification_widget()
        species_list = kso_widgets.choose_species(self.db_connection)

        button = widgets.Button(
            description="Click to modify frames",
            disabled=False,
            display="flex",
            flex_flow="column",
            align_items="stretch",
        )

        def on_button_clicked(b):
            movie_files = sorted(
                [
                    f
                    for f in input_path.iterdir()
                    if f.is_file()
                    and f.suffix.lower() in [".mov", ".mp4", ".avi", ".mkv"]
                ]
            )

            results = g_utils.parallel_map(
                kso_widgets.extract_custom_frames,
                movie_files,
                args=(
                    [output_path] * len(movie_files),
                    [skip_start] * len(movie_files),
                    [skip_end] * len(movie_files),
                    [num_frames] * len(movie_files),
                    [frames_skip] * len(movie_files),
                    [backend] * len(movie_files),
                ),
            )
            if len(results) > 0:
                self.frames_to_upload_df = pd.concat(results)
                self.frames_to_upload_df["species_id"] = pd.Series(
                    [db_utils.get_species_ids(self.db_connection, species_list.value)]
                    * len(self.frames_to_upload_df)
                )
                self.frames_to_upload_df = self.frames_to_upload_df.merge(
                    db_utils.get_df_from_db_table(self.db_connection, "movies").rename(
                        columns={"id": "movie_id"}
                    ),
                    how="left",
                    left_on="movie_filename",
                    right_on="filename",
                )
                # Ensure necessary metadata fields are available
                self.frames_to_upload_df = self.frames_to_upload_df[
                    [
                        "frame_path",
                        "site_id",
                        "movie_id",
                        "created_on",
                        "frame_number",
                        "species_id",
                    ]
                ]

            else:
                logging.error("No results.")
                self.frames_to_upload_df = pd.DataFrame()
            self.project.output_path = output_path
            self.generated_frames = zoo_utils.modify_frames(
                project=self.project,
                frames_to_upload_df=self.frames_to_upload_df.reset_index(drop=True),
                species_i=species_list.value,
                modification_details=frame_modification.checks,
            )
            self.modified_frames = self.generated_frames

        button.on_click(on_button_clicked)
        display(frame_modification)
        display(button)

    #############
    # t8
    #############
    def explore_processed_classifications_per_subject(self):
        """
        It displays the processed classifications for a given subject

        """
        # Display the displays the processed classifications for a given subject
        t_utils.explore_classifications_per_subject(
            self.processed_zoo_classifications,
            self.workflow_widget.checks["Subject type: #0"],
        )

    def get_classifications(
        self,
        workflow_dict: dict,
        workflows_df: pd.DataFrame,
        subj_type: str,
        class_df: pd.DataFrame,
    ):
        return zoo_utils.get_classifications(
            project=self.project,
            conn=self.db_connection,
            workflow_dict=workflow_dict,
            workflows_df=workflows_df,
            subj_type=subj_type,
            class_df=class_df,
        )

    def download_classications_csv(self, class_df):
        # Add the site and movie information to the classifications based on the subject information
        class_df = zoo_utils.add_subject_site_movie_info_to_class(
            self.project, self.db_connection, self.csv_paths, class_df
        )

        # Download the processed classifications as a csv file
        csv_filename = (
            self.project.csv_folder
            + self.project.Project_name
            + str(datetime.date.today())
            + "classifications.csv"
        )
        class_df.to_csv(csv_filename, index=False)

        logging.info(f"The classications have been downloaded to {csv_filename}")

    def download_gbif_occurrences(self, classified_by):
        if classified_by == "citizen_scientists":
            # Add the site and movie information to the classifications based on the subject information
            class_df = zoo_utils.add_subject_site_movie_info_to_class(
                self.project,
                self.db_connection,
                self.csv_paths,
                self.aggregated_zoo_classifications,
            )

        # Format the classifications to Darwin Core Standard occurrences
        occurrence_df = t_utils.format_to_gbif(
            self.project,
            self.db_connection,
            class_df,
            self.csv_paths,
            classified_by,
            self.zoo_info,
        )

        # Download the processed classifications as a csv file
        csv_filename = (
            self.project.csv_folder
            + self.project.Project_name
            + str(datetime.date.today())
            + "occurrence.csv"
        )
        occurrence_df.to_csv(csv_filename, index=False)

        logging.info(f"The occurences have been downloaded to {csv_filename}")


class MLProjectProcessor(ProjectProcessor):
    def __init__(
        self,
        project_process: ProjectProcessor,
        config_path: str = None,
        weights_path: str = None,
        output_path: str = None,
        classes: list = [],
        test: bool = False,
    ):
        self.__dict__ = project_process.__dict__.copy()
        self.project_name = self.project.Project_name.lower().replace(" ", "_")
        self.data_path = config_path
        self.weights_path = weights_path
        self.output_path = output_path
        self.classes = classes
        self.run_history = None
        self.best_model_path = None
        self.model_type = 1  # set as 1 for testing
        self.train, self.run, self.test = (None,) * 3

        # Before t6_utils gets loaded in, the val.py file in yolov5_tracker repository needs to be removed
        # to prevent the batch_size error, see issue kso-object-detection #187
        path_to_val = Path(sys.path[0], "yolov5_tracker/val.py")
        try:
            if path_to_val.exists():
                path_to_val.unlink()
        except OSError:
            pass

        self.modules = g_utils.import_modules([])
        self.modules.update(g_utils.import_modules(["yolo_utils"], utils=True))
        self.modules.update(
            g_utils.import_modules(
                ["torch", "wandb", "yaml", "ultralytics"],
                utils=False,
            )
        )

        self.team_name = "koster"

    def prepare_dataset(
        self,
        agg_df: pd.DataFrame,
        out_path: str,
        perc_test: float = 0.2,
        img_size: tuple = (224, 224),
        remove_nulls: bool = False,
        track_frames: bool = False,
        n_tracked_frames: int = 0,
        test: bool = False,
    ):
        if test:
            self.species_of_interest = db_utils.get_df_from_db_table(
                self.db_connection, "species"
            ).label.tolist()

            # code for prepare dataset for machine learning
            self.modules["yolo_utils"].frame_aggregation(
                project=self.project,
                server_connection=self.server_connection,
                db_connection=self.db_connection,
                out_path=out_path,
                perc_test=perc_test,
                class_list=self.species_of_interest,
                img_size=img_size,
                remove_nulls=remove_nulls,
                track_frames=track_frames,
                n_tracked_frames=n_tracked_frames,
                agg_df=agg_df,
            )

        else:
            species_list = kso_widgets.choose_species(
                self.db_connection, agg_df.label.unique().tolist()
            )

            button = widgets.Button(
                description="Aggregate frames",
                disabled=False,
                display="flex",
                flex_flow="column",
                align_items="stretch",
                style={"description_width": "initial"},
            )

            def on_button_clicked(b):
                self.species_of_interest = species_list.value
                # code for prepare dataset for machine learning
                self.modules["yolo_utils"].frame_aggregation(
                    project=self.project,
                    server_connection=self.server_connection,
                    db_connection=self.db_connection,
                    out_path=out_path,
                    perc_test=perc_test,
                    class_list=self.species_of_interest,
                    img_size=img_size,
                    remove_nulls=remove_nulls,
                    track_frames=track_frames,
                    n_tracked_frames=n_tracked_frames,
                    agg_df=agg_df,
                )

            button.on_click(on_button_clicked)
            display(button)

    def choose_entity(self, alt_name: bool = False):
        if self.team_name is None:
            return t_utils.choose_entity()
        else:
            if not alt_name:
                logging.info(
                    f"Found team name: {self.team_name}. If you want"
                    " to use a different team name for this experiment"
                    " set the argument alt_name to True"
                )
            else:
                return t_utils.choose_entity()

    # Function to choose a model to evaluate
    def choose_model(self, registry="wandb"):
        """
        It takes a project name that is defined in the class and returns a dropdown widget that displays the metrics of the model
        selected

        :param project_name: The name of the project you want to load the model from
        :return: The model_widget is being returned.
        """
        if registry == "mlflow":
            experiment = mlflow.get_experiment_by_name(self.project_name)
            experiment_id = experiment.experiment_id if experiment else None

            if experiment_id is not None:
                # Get the list of registered models for the specified project and experiment
                models = mlflow.search_registered_models(
                    filter_string=f"experiment_id='{experiment_id}'"
                )

                # Extract model names from the DataFrame
                model_names = models["name"].tolist()

            else:
                model_names = []

            model_names.append("No Model")

            # Create the dropdown widget
            model_widget = widgets.Dropdown(
                options=model_names,
                description="Select model: ",
            )

            # Display the dropdown widget
            display(model_widget)
            return model_widget

        elif registry == "wandb":

            model_dict = {}
            model_info = {}
            api = wandb.Api()

            # weird error fix (initialize api another time)
            if self.team_name == "wildlife-ai":
                logging.info("Please note: Using models from adi-ohad-heb-uni account.")
                full_path = "adi-ohad-heb-uni/project-wildlife-ai"
                api.runs(path=full_path).objects
            else:
                full_path = f"{self.team_name}/{self.project_name}"

            runs = api.runs(full_path)

            for run in runs[:10]:
                model_artifacts = [
                    artifact
                    for artifact in chain(run.logged_artifacts(), run.used_artifacts())
                    if artifact.type == "model"
                ]
                if len(model_artifacts) > 0:
                    model_dict[run.name] = model_artifacts[0].name.split(":")[0]
                    model_info[model_artifacts[0].name.split(":")[0]] = run.summary

            # Add "no movie" option to prevent conflicts
            # models = np.append(list(model_dict.keys()),"No model")

            model_widget = widgets.Dropdown(
                options=[(name, model) for name, model in model_dict.items()],
                description="Select model:",
                ensure_option=False,
                disabled=False,
                layout=widgets.Layout(width="50%"),
                style={"description_width": "initial"},
            )

            main_out = widgets.Output()
            display(model_widget, main_out)

            # Display model metrics
            def on_change(change):
                with main_out:
                    clear_output()
                    if change["new"] == "No file":
                        logging.info("Choose another file")
                    else:
                        if self.project_name == "model-registry":
                            logging.info("No metrics available")
                        else:
                            logging.info(
                                {
                                    k: v
                                    for k, v in model_info[change["new"]].items()
                                    if "metrics" in k
                                }
                            )

            model_widget.observe(on_change, names="value")
            return model_widget

        else:
            logging.error("The chosen registry is not available at the moment.")
            return

    def setup_paths(self, test: bool = False):
        if not isinstance(self.output_path, str) and self.output_path is not None:
            self.output_path = self.output_path.selected
        if test:
            self.data_path, self.hyp_path = self.modules["yolo_utils"].setup_paths(
                Path(self.output_path, "ml-template-data"), self.model_type
            )
        else:
            self.data_path, self.hyp_path = self.modules["yolo_utils"].setup_paths(
                self.output_path, self.model_type
            )

    def choose_train_params(self):
        return t_utils.choose_train_params(self.model_type)

    def train_yolo(
        self,
        exp_name: str,
        weights: str,
        project: str,
        epochs: int = 1,
        batch_size: int = 16,
        img_size: int = 128,
    ):
        # Disable wandb (not necessary yet)
        # self.modules["ultralytics"].settings.update({"wandb": False})
        try:
            if "yolov5" in weights:
                weights = Path(weights).name
            model = self.modules["ultralytics"].YOLO(weights)
            model.train(
                data=self.data_path,
                project=project,
                name=exp_name,
                epochs=int(epochs),
                batch=int(batch_size),
                imgsz=img_size,
            )
        except Exception as e:
            logging.info(f"Training failed due to: {e}")
        # Close down run
        self.modules["wandb"].finish()

    def train_yolov5(
        self, exp_name, weights, project, epochs=50, batch_size=16, img_size=[640, 640]
    ):
        if self.model_type == 1:
            self.modules["train"].run(
                entity=self.team_name,
                data=self.data_path,
                hyp=self.hyp_path,
                weights=weights,
                project=project,
                name=exp_name,
                imgsz=img_size,
                batch_size=int(batch_size),
                epochs=epochs,
                single_cls=False,
                cache_images=True,
                upload_dataset=True,
            )
        elif self.model_type == 2:
            self.modules["train"].run(
                entity=self.team_name,
                data=self.data_path,
                model=weights,
                project=self.project_name,
                name=exp_name,
                img_size=img_size,
                batch_size=int(batch_size),
                epochs=epochs,
            )
        else:
            logging.error("Segmentation model training not yet supported.")

    def eval_yolo(self, exp_name: str, conf_thres: float):
        # Find trained model weights
        project_path = Path(self.project_name, exp_name)
        self.tuned_weights = f"{Path(project_path, 'weights', 'best.pt')}"
        try:
            model = self.modules["ultralytics"].YOLO(self.tuned_weights)
            model.val(
                data=self.data_path,
                conf=conf_thres,
            )
        except Exception as e:
            logging.error(f"Encountered {e}, terminating run...")
            self.modules["wandb"].finish()
        logging.info("Run succeeded, finishing run...")
        self.modules["wandb"].finish()

    def eval_yolov5(self, exp_name: str, conf_thres: float):
        # Find trained model weights
        project_path = Path(self.project_name, exp_name)
        self.tuned_weights = f"{Path(project_path, 'weights', 'best.pt')}"
        try:
            self.modules["val"].run(
                data=self.data_path,
                weights=self.tuned_weights,
                conf_thres=conf_thres,
                imgsz=640 if self.model_type == 1 else 224,
                half=False,
                project=self.project_name,
                name=str(exp_name) + "_val",
            )
        except Exception as e:
            logging.error(f"Encountered {e}, terminating run...")
            self.modules["wandb"].finish()
        logging.info("Run succeeded, finishing run...")
        self.modules["wandb"].finish()

    def detect_yolo(
        self,
        source: str,
        conf_thres: float,
        artifact_dir: str,
        img_size: int = 640,
        save_output: bool = True,
    ):
        model = self.modules["ultralytics"].YOLO(
            [
                f
                for f in Path(artifact_dir).iterdir()
                if f.is_file()
                and str(f).endswith((".pt", ".model"))
                and "osnet" not in str(f)
                and "best" in str(f)
            ][0]
        )
        model.predict(
            source=source,
            conf=conf_thres,
            save_txt=True,
            save_conf=True,
            save=save_output,
            imgsz=img_size,
        )

    def detect_yolov5(
        self,
        exp_name: str,
        source: str,
        save_dir: str,
        conf_thres: float,
        artifact_dir: str,
        img_size: int = 640,
        save_output: bool = True,
    ):
        self.run = self.modules["wandb"].init(
            entity=self.team_name,
            project="model-evaluations",
            settings=self.modules["wandb"].Settings(start_method="thread"),
        )
        self.modules["detect"].run(
            weights=[
                f
                for f in Path(artifact_dir).iterdir()
                if f.is_file()
                and str(f).endswith((".pt", ".model"))
                and "osnet" not in str(f)
                and "best" in str(f)
            ][0],
            source=source,
            conf_thres=conf_thres,
            save_txt=True,
            save_conf=True,
            project=save_dir,
            name=exp_name,
            nosave=not save_output,
        )

    def save_detections_wandb(self, conf_thres: float, model: str, eval_dir: str):
        self.modules["yolo_utils"].set_config(conf_thres, model, eval_dir)
        self.modules["yolo_utils"].add_data_wandb(
            eval_dir, "detection_output", self.run
        )
        self.csv_report = self.modules["yolo_utils"].generate_csv_report(
            eval_dir, self.run, wandb_log=True
        )

    def track_yolo(
        self,
        source: str,
        artifact_dir: str,
        conf_thres: float,
    ):
        model = self.modules["ultralytics"].YOLO(
            [
                f
                for f in Path(artifact_dir).iterdir()
                if f.is_file()
                and str(f).endswith((".pt", ".model"))
                and "osnet" not in str(f)
                and "best" in str(f)
            ][0]
        )
        latest_tracker = model.track(
            source=source,
            conf=conf_thres,
            persist=True,
        )
        return latest_tracker
        # self.modules["wandb"].finish()

    def track_individuals(
        self,
        name: str,
        source: str,
        artifact_dir: str,
        eval_dir: str,
        conf_thres: float,
        img_size: tuple = (540, 540),
    ):
        latest_tracker = self.modules["yolo_utils"].track_objects(
            name=name,
            source_dir=source,
            artifact_dir=artifact_dir,
            tracker_folder=eval_dir,
            conf_thres=conf_thres,
            img_size=img_size,
            gpu=True if self.modules["torch"].cuda.is_available() else False,
        )
        self.modules["yolo_utils"].add_data_wandb(
            Path(latest_tracker).parent.absolute(), "tracker_output", self.run
        )
        self.csv_report = self.modules["yolo_utils"].generate_csv_report(
            eval_dir, self.run, wandb_log=True
        )
        self.tracking_report = self.modules["yolo_utils"].generate_counts(
            eval_dir, latest_tracker, artifact_dir, self.run, wandb_log=True
        )
        # self.modules["wandb"].finish()

    def enhance_yolo(
        self, in_path: str, project_path: str, conf_thres: float, img_size=[640, 640]
    ):
        from datetime import datetime

        run_name = f"enhance_run_{datetime.now()}"
        self.run_path = Path(project_path, run_name)
        logging.info("Enhancement running...")
        model = self.modules["ultralytics"].YOLO(self.tuned_weights)
        model.predict(
            source=str(Path(in_path, "images")),
            conf=conf_thres,
            save_txt=True,
            save_conf=True,
            save=True,
            imgsz=img_size,
        )
        self.modules["wandb"].finish()

    def enhance_yolov5(
        self, in_path: str, project_path: str, conf_thres: float, img_size=[640, 640]
    ):
        from datetime import datetime

        run_name = f"enhance_run_{datetime.now()}"
        self.run_path = Path(project_path, run_name)
        if self.model_type == 1:
            logging.info("Enhancement running...")
            self.modules["detect"].run(
                weights=self.tuned_weights,
                source=str(Path(in_path, "images")),
                project=project_path,
                name=run_name,
                imgsz=img_size,
                conf_thres=conf_thres,
                save_txt=True,
            )
            self.modules["wandb"].finish()
        elif self.model_type == 2:
            logging.info(
                "Enhancements not supported for image classification models at this time."
            )
        else:
            logging.info(
                "Enhancements not supported for segmentation models at this time."
            )

    def enhance_replace(self, data_path: str):
        if self.model_type == 1:
            # Rename the 'labels' directory to 'labels_org'
            data_path = Path(data_path)
            data_path.joinpath("labels").rename(data_path.joinpath("labels_org"))
            # Rename the 'labels' directory inside 'self.run_path' to 'labels'
            self.run_path.joinpath("labels").rename(data_path.joinpath("labels"))
        else:
            logging.error("This option is not supported for other model types.")

    def download_project_runs(self):
        # Download all the runs from the given project ID using Weights and Biases API,
        # sort them by the specified metric, and assign them to the run_history attribute

        self.modules["wandb"].login()
        runs = self.modules["wandb"].Api().runs(f"{self.team_name}/{self.project_name}")
        self.run_history = []
        for run in runs:
            run_info = {}
            run_info["run"] = run
            metrics = run.history()
            run_info["metrics"] = metrics
            self.run_history.append(run_info)
        # self.run_history = sorted(
        #    self.run_history, key=lambda x: x["metrics"]["metrics/"+sort_metric]
        # )

    def get_model(self, model_name: str, download_path: str, registry: str = "wandb"):
        """
        It downloads the latest model checkpoint from the specified project and model name

        :param model_name: The name of the model you want to download
        :type model_name: str
        :param project_name: The name of the project you want to download the model from
        :type project_name: str
        :param download_path: The path to download the model to
        :type download_path: str
        :return: The path to the downloaded model checkpoint.
        """
        if registry == "mlflow":
            # Find the registered model by name
            try:
                model = mlflow.search_registered_models(
                    filter_string=f"name='{model_name}'"
                ).iloc[0]
            except Exception as e:
                logging.error("No model found")
                return

            # Load the model
            logging.info("Loading model checkpoint...")
            loaded_model = mlflow.pyfunc.load_model(
                f"models:/{model.name}/{model.version}"
            )

            # Create the download directory if it doesn't exist
            download_path = Path(download_path)
            download_path.mkdir(parents=True, exist_ok=True)

            # Save the model to the specified download path
            model_path = download_path / model.name
            mlflow.pyfunc.save_model(loaded_model, str(model_path))
            return model_path

        elif registry == "wandb":
            if self.team_name == "wildlife-ai":
                logging.info("Please note: Using models from adi-ohad-heb-uni account.")
                full_path = "adi-ohad-heb-uni/project-wildlife-ai"
            else:
                full_path = f"{self.team_name}/{self.project_name.lower()}"
            api = wandb.Api()
            try:
                api.artifact_type(type_name="model", project=full_path).collections()
            except Exception as e:
                logging.error(
                    f"No model collections found. No artifacts have been logged. {e}"
                )
                return None
            collections = [
                coll
                for coll in api.artifact_type(
                    type_name="model", project=full_path
                ).collections()
            ]
            model = [i for i in collections if i.name == model_name]
            if len(model) > 0:
                model = model[0]
            else:
                logging.error("No model found")
            artifact = api.artifact(full_path + "/" + model.name + ":latest")
            logging.info("Downloading model checkpoint...")
            print(download_path)
            artifact_dir = artifact.download(root=download_path)
            logging.info("Checkpoint downloaded.")
            return Path(artifact_dir).resolve()
        else:
            return

    def get_best_model(self, metric="mAP_0.5", download_path: str = ""):
        # Get the best model from the run history according to the specified metric
        if isinstance(self.run_history, list) and len(self.run_history) > 0:
            best_run = self.run_history[0]
        else:
            self.download_project_runs()
            try:
                best_run = self.run_history[0]
            except:
                best_run = None
        try:
            best_metric = best_run["metrics"][metric]
            for run in self.run_history:
                if run["metrics"][metric] < best_metric:
                    best_run = run
                    best_metric = run["metrics"][metric]
        except KeyError:
            logging.error(
                "No run with the given metric has been recorded. Using first run as best run."
            )
        best_model = [
            artifact
            for artifact in chain(
                best_run["run"].logged_artifacts(), best_run["run"].used_artifacts()
            )
            if artifact.type == "model"
        ][0]

        api = self.modules["wandb"].Api()
        artifact = api.artifact(
            f"{self.team_name}/{self.project_name}"
            + "/"
            + best_model.name.split(":")[0]
            + ":latest"
        )
        logging.info("Downloading model checkpoint...")
        artifact_dir = artifact.download(root=download_path)
        logging.info("Checkpoint downloaded.")
        self.best_model_path = Path(artifact_dir).resolve()

    def get_dataset(
        self, model: str, team_name: str = "koster", registry: str = "wandb"
    ):
        """
        It takes in a project name and a model name, and returns the paths to the train and val datasets

        :param project_name: The name of the project you want to download the dataset from
        :type project_name: str
        :param model: The model you want to use
        :type model: str
        :return: The return value is a list of two directories, one for the training data and one for the validation data.
        """
        if registry == "mlflow":
            logging.error("This is not currently supported for MLflow")
            return "", ""
        elif registry == "wandb":
            api = wandb.Api()
            if "_" in model:
                run_id = model.split("_")[1]
                try:
                    run = api.run(f"{team_name}/{self.project_name}/runs/{run_id}")
                except wandb.CommError:
                    logging.error("Run data not found")
                    return "", ""
                datasets = [
                    artifact
                    for artifact in run.used_artifacts()
                    if artifact.type == "dataset"
                ]
                if len(datasets) == 0:
                    logging.error(
                        "No datasets are linked to these runs. Please try another run."
                    )
                    return "", ""
                dirs = []
                for i in range(len(["train", "val"])):
                    artifact = datasets[i]
                    logging.info(f"Downloading {artifact.name} checkpoint...")
                    artifact_dir = artifact.download()
                    logging.info(f"{artifact.name} - Dataset downloaded.")
                    dirs.append(artifact_dir)
                return dirs
            else:
                logging.error("Externally trained model. No data available.")
                return "", ""
        else:
            logging.error("Unsupported registry")
            return "", ""


class Annotator:
    def __init__(self, dataset_name, images_path, potential_labels=None):
        self.dataset_name = dataset_name
        self.images_path = images_path
        self.potential_labels = potential_labels
        self.bboxes = {}
        self.modules = g_utils.import_modules([])
        self.modules.update(g_utils.import_modules(["fiftyone"], utils=False))

    def __repr__(self):
        return repr(self.__dict__)

    def fiftyone_annotate(self):
        # Create a new dataset
        try:
            dataset = self.modules["fiftyone"].load_dataset(self.dataset_name)
            dataset.delete()
        except ValueError:
            pass
        dataset = self.modules["fiftyone"].Dataset(self.dataset_name)

        # Add all the images in the directory to the dataset
        for filename in Path(self.images_path).iterdir():
            if filename.endswith((".jpg", ".png")):
                image_path = self.images_path / filename
                sample = self.modules["fiftyone"].Sample(filepath=image_path)
                dataset.add_sample(sample)

        # Add the potential labels to the dataset
        # Set default classes
        if self.potential_labels is not None:
            label_field = "my_label"
            dataset.add_sample_field(
                label_field,
                self.modules["fiftyone"].core.fields.StringField,
                classes=self.potential_labels,
            )

        # Create a view with the desired labels

        dataset.annotate(
            self.dataset_name,
            label_type="scalar",
            label_field=label_field,
            launch_editor=True,
            backend="labelbox",
        )
        # Open the dataset in the FiftyOne App
        # Connect to FiftyOne session
        # session = self.modules["fiftyone"].launch_app(dataset, view=view)

        # Start annotating
        # session.wait()

        # Save the annotations
        dataset.save()

    def load_annotations(self):
        images = sorted(
            [
                f
                for f in Path(self.images_path).iterdir()
                if f.is_file() and f.suffix.lower() == ".jpg"
            ]
        )
        bbox_dict = {}
        annot_path = Path(self.images_path).parent / "labels"

        if any(annot_path.iterdir()):
            for label_file in annot_path.iterdir():
                image = self.images_path / images[0]
                width, height = imagesize.get(str(image))
                bboxes = []
                bbox_dict[str(image)] = []
                with label_file.open("r") as f:
                    for line in f:
                        s = line.split(" ")
                        left = (float(s[1]) - (float(s[3]) / 2)) * width
                        top = (float(s[2]) - (float(s[4]) / 2)) * height
                        bbox_dict[image].append(
                            {
                                "x": left,
                                "y": top,
                                "width": float(s[3]) * width,
                                "height": float(s[4]) * height,
                                "label": self.potential_labels[int(s[0])],
                            }
                        )
                        bboxes.append(
                            {
                                "x": left,
                                "y": top,
                                "width": float(s[3]) * width,
                                "height": float(s[4]) * height,
                                "label": self.potential_labels[int(s[0])],
                            }
                        )
            self.bboxes = bbox_dict
        else:
            self.bboxes = {}<|MERGE_RESOLUTION|>--- conflicted
+++ resolved
@@ -624,15 +624,9 @@
                 # Temporary workaround to get both clip paths
                 self.generated_clips["modif_clip_path"] = mod_clips
                 # Temporary workaround to ensure site_id is an integer
-<<<<<<< HEAD
-                self.generated_clips["site_id"] = (
-                    self.generated_clips["site_id"].astype(float).astype(np.int64)
-                )
-=======
                 self.generated_clips["site_id"] = self.generated_clips[
                     "site_id"
                 ].astype(float).astype(np.int64)
->>>>>>> 50c400a0
 
             button.on_click(on_button_clicked)
             display(clip_modification)
