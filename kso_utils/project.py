# base imports
import os
import sys
import subprocess
import logging
import asyncio
import wandb
import datetime
import numpy as np
import pandas as pd
import ipywidgets as widgets
import ffmpeg
import shutil
from itertools import chain
from pathlib import Path
import imagesize
import ipysheet
from IPython.display import display, clear_output
import mlflow

# util imports
import kso_utils.tutorials_utils as t_utils
import kso_utils.project_utils as project_utils
import kso_utils.db_utils as db_utils
import kso_utils.movie_utils as movie_utils
import kso_utils.server_utils as server_utils
import kso_utils.zooniverse_utils as zoo_utils
import kso_utils.general as g_utils
import kso_utils.widgets as kso_widgets

# Logging
logging.basicConfig()
logging.getLogger().setLevel(logging.INFO)


class ProjectProcessor:
    # The ProjectProcessor class initializes various attributes and methods for processing a project,
    # including importing modules, setting up a database, and loading metadata.
    def __init__(self, project: project_utils.Project):
        self.project = project
        self.db_connection = None
        self.init_keys = ["movies", "species", "photos", "surveys", "sites"]
        self.server_connection = {}
        self.csv_paths = {}
        self.zoo_info = {}
        self.annotation_engine = None
        self.annotations = pd.DataFrame()
        self.classifications = pd.DataFrame()
        self.generated_clips = pd.DataFrame()
        self.species_of_interest = []

        # Import modules
        self.modules = g_utils.import_modules([])

        # Get server details and connect to server
        self.connect_to_server()

        # Map initial csv files
        self.map_init_csv()

        # Create empty db and populate with local csv files data
        self.setup_db()

    def __repr__(self):
        return repr(self.__dict__)

    @property
    def keys(self):
        """Log keys of ProjectProcessor object"""
        logging.debug("Stored variable names.")
        return list(self.__dict__.keys())

    #############
    # Functions to initiate the project
    #############

    def connect_to_server(self):
        """
        It connects to the server and returns the server info
        :return: The server_connection is added to the ProjectProcessor class.
        """
        try:
            self.server_connection = server_utils.connect_to_server(self.project)
        except BaseException as e:
            logging.error(f"Server connection could not be established. Details {e}")
            return

    def map_init_csv(self):
        """
        This function maps the csv files, download them from the server (if needed) and
        stores the server/local paths of the csv files
        """

        # Create the folder to store the csv files if not exist
        if not Path(self.project.csv_folder).exists():
            Path(self.project.csv_folder).mkdir(parents=True, exist_ok=True)

            # Recursively add permissions to folders created
            for root, dirs, files in Path(self.project.csv_folder).iterdir():
                root.chmod(0o777)

        # Download csv files from the server if needed and store their server path
        self.csv_paths = server_utils.download_init_csv(
            self.project, self.init_keys, self.server_connection
        )

        # Store the paths of the local csv files
        self.load_meta()

    def load_meta(self):
        """
        It loads the metadata from the relevant local csv files into the `csv_paths` dictionary
        """
        # Retrieve a list with all the csv files in the folder with initival csvs
        csv_folder = Path(self.project.csv_folder)
        local_csv_files = [
            str(filename)
            for filename in Path(csv_folder).iterdir()
            if filename.suffix == ".csv"
        ]

        # Store the paths of the local csv files of interest into the "csv_paths" dictionary
        for filename in local_csv_files:
            # Select only csv files that are relevant to start the db
            for init_key in self.init_keys:
                if init_key in filename:
                    # Specify the key in the dictionary of the CSV file
                    csv_key = f"local_{init_key}_csv"

                    # Store the path of the CSV file
                    csv_path = filename
                    self.csv_paths[csv_key] = csv_path

                    # Read the local CSV file into a pandas DataFrame
                    setattr(self, csv_key, pd.read_csv(csv_path))

                    # Temporary workaround for sites_csv (Pylint needs an explicit declaration)
                    if csv_key == "local_sites_csv":
                        self.local_sites_csv = pd.read_csv(csv_path)

    def setup_db(self):
        """
        The function creates a database and populates it with the data from the local csv files.
        It also return the db connection
        :return: The database connection object.
        """
        # Create a new database for the project
        db_utils.create_db(self.project.db_path)

        # Connect to the database and add the db connection to project
        self.db_connection = db_utils.create_connection(self.project.db_path)

        # Retrieves the table names of the sql db
        table_names = db_utils.get_schema_table_names(self.db_connection)

        # Select only attributes of the propjectprocessor that are df of local csvs
        local_dfs = [
            key
            for key in self.keys
            if key.startswith("local_") and key.split("_")[1] in table_names
        ]

        # Sort the local dfs in reverse alphabetically to load sites before movies
        local_dfs = sorted(local_dfs, reverse=True)

        # Populate the db with initial info from the local_csvs
        for df_key in local_dfs:
            init_key = df_key.split("_")[1]
            local_df = getattr(self, df_key)
            db_utils.populate_db(
                project=self.project,
                conn=self.db_connection,
                local_df=local_df,
                init_key=init_key,
            )

    #############
    # t1
    #############

    def select_meta_range(self, meta_key: str):
        """
        > This function takes a meta key as input and returns a dataframe, range of rows, and range of
        columns

        :param meta_key: str
        :type meta_key: str
        :return: meta_df, range_rows, range_columns
        """
        meta_df, range_rows, range_columns = kso_widgets.select_sheet_range(
            project=self.project,
            orig_csv=f"local_{meta_key}_csv",
            csv_paths=self.csv_paths,
        )
        return meta_df, range_rows, range_columns

    def edit_meta(self, meta_df: pd.DataFrame, range_rows, range_columns):
        """
        > This function opens a Google Sheet with the dataframe passed as an argument

        :param meta_df: the dataframe that contains the metadata
        :type meta_df: pd.DataFrame
        :param range_rows: a list of row numbers to include in the sheet
        :param range_columns: a list of columns to display in the sheet
        :return: df_filtered, sheet
        """
        df_filtered, sheet = kso_widgets.open_csv(
            df=meta_df, df_range_rows=range_rows, df_range_columns=range_columns
        )
        display(sheet)
        return df_filtered, sheet

    def view_meta_changes(self, df_filtered, sheet):
        """
        > This function takes a dataframe and a sheet name as input, and returns a dataframe with the
        changes highlighted

        :param df_filtered: a dataframe that has been filtered by the user
        :param sheet: the name of the sheet you want to view
        :return: A dataframe with the changes highlighted.
        """
        highlight_changes, sheet_df = kso_widgets.display_ipysheet_changes(
            isheet=sheet, df_filtered=df_filtered
        )
        display(highlight_changes)
        return sheet_df

    def update_meta(
        self,
        sheet_df: pd.DataFrame,
        meta_name: str,
        test: bool = False,
    ):
        return kso_widgets.update_meta(
            project=self.project,
            conn=self.db_connection,
            server_connection=self.server_connection,
            sheet_df=sheet_df,
            df=getattr(self, "local_" + meta_name + "_csv"),
            meta_name=meta_name,
            csv_paths=self.csv_paths,
            test=test,
        )

    def map_sites(self):
        return kso_widgets.map_sites(project=self.project, csv_paths=self.csv_paths)

    def get_movie_info(self):
        """
        This function checks what movies from the movies csv are available and returns
        three df with those available in folder/server and movies.csv, only available
        in movies.csv and only available in folder/server
        """
        (
            self.available_movies_df,
            self.no_available_movies_df,
            self.no_info_movies_df,
        ) = movie_utils.retrieve_movie_info_from_server(
            project=self.project,
            db_connection=self.db_connection,
            server_connection=self.server_connection,
        )

        logging.info("Information of available movies has been retrieved")

    def load_movie(self, filepath):
        """
        It takes a filepath, and returns a movie path

        :param filepath: The path to the movie file
        :return: The movie path.
        """
        return movie_utils.get_movie_path(filepath, self)

    def choose_footage(self, preview_media: bool = False, test: bool = False):
        """
        > The function `choose_footage` is a function that takes in a `self` argument and returns a
        function `f` that takes in three arguments: `project`, `csv_paths`, and `available_movies_df`. The
        function `f` is an asynchronous function that takes in the value of the `movies_selected` widget
        and previews the movies if specified
        """

        # Check if the necessary attribute is available
        if not hasattr(self, "available_movies_df") or self.available_movies_df is None:
            self.get_movie_info()

        # Select the movie(s) of interest
        select_movie_widg = kso_widgets.select_movie(self.available_movies_df)

        # Create an async function to choose and display movies of interest
        async def f(project, server_connection, available_movies_df):
            output = widgets.Output()

            def update_movie(change):
                with output:
                    clear_output(wait=True)
                    selected_movies = change.new

                    # Create a df with the selected movies
                    selected_movies_df = available_movies_df[
                        available_movies_df["filename"].isin(selected_movies)
                    ].reset_index(drop=True)

                    # Retrieve the paths of the movies selected
                    movies_paths = [
                        movie_utils.get_movie_path(
                            project=project,
                            f_path=f_path,
                            server_connection=server_connection,
                        )
                        for f_path in selected_movies_df["fpath"]
                    ]

                    # Display the movie
                    if preview_media:
                        # Display/preview each selected movie
                        for index, movie_row in selected_movies_df.iterrows():
                            movie_path = movies_paths[index]
                            movie_metadata = pd.DataFrame(
                                [movie_row.values], columns=movie_row.index
                            )

                            html = movie_utils.preview_movie(
                                movie_path=movie_path, movie_metadata=movie_metadata
                            )
                            display(html)

                    # Store the names and paths of the selected movies
                    self.movies_selected = selected_movies
                    self.movies_paths = movies_paths

            select_movie_widg.observe(update_movie, "value")
            display(select_movie_widg, output)
            await asyncio.Event().wait()  # Wait indefinitely for user interaction

        loop = asyncio.get_event_loop()
        loop.create_task(
            f(self.project, self.server_connection, self.available_movies_df)
        )

        if test:
            # For the test case, directly call the update_movie logic
            select_movie_widg.options = (select_movie_widg.options[0],)
            update_movie({"new": select_movie_widg.options[0]})

    def check_meta_sync(self, meta_key: str):
        """
        It checks if the local and server versions of a metadata file are the same

        :param meta_key: str
        :type meta_key: str
        :return: The return value is a list of the names of the files in the directory.
        """
        try:
            local_csv, server_csv = getattr(
                self, "local_" + meta_key + "_csv"
            ), getattr(self, "server_" + meta_key + "_csv")
            common_keys = np.intersect1d(local_csv.columns, server_csv.columns)
            assert local_csv[common_keys].equals(server_csv[common_keys])
            logging.info(f"Local and server versions of {meta_key} are synced.")
        except AssertionError:
            logging.error(f"Local and server versions of {meta_key} are not synced.")
            return

    def check_movies_meta(
        self,
        review_method: str,
        gpu_available: bool = False,
    ):
        """
        > The function `check_movies_csv` loads the csv with movies information and checks if it is empty

        :param review_method: The method used to review the movies
        :param gpu_available: Boolean, whether or not a GPU is available
        """
        # Check if the necessary attribute is available
        if not hasattr(self, "available_movies_df") or self.available_movies_df is None:
            raise AttributeError(
                "Please run 'get_movie_info' before 'choose_footage' to set 'available_movies_df'."
            )

        movie_utils.check_movies_meta(
            project=self.project,
            csv_paths=self.csv_paths,
            db_connection=self.db_connection,
            available_movies_df=self.available_movies_df,
            no_info_movies_df=self.no_info_movies_df,
            server_connection=self.server_connection,
            review_method=review_method,
            gpu_available=gpu_available,
        )

    def concatenate_local_movies(self):
        movie_utils.concatenate_local_movies(self.csv_paths)

    def check_species_meta(self):
        return db_utils.check_species_meta(
            csv_paths=self.csv_paths, conn=self.db_connection
        )

    def check_sites_meta(self):
        # TODO: code for processing sites metadata (t1_utils.check_sites_csv)
        pass

    #############
    # t2
    #############

    def upload_movies(self, movie_list: list):
        """
        It uploads the new movies to the SNIC server and creates new rows to be updated
        with movie metadata and saved into movies.csv

        :param movie_list: list of new movies that are to be added to movies.csv
        """
        # Get number of new movies to be added
        movie_folder = self.project.movie_folder
        number_of_movies = len(movie_list)
        # Get current movies
        movies_df = pd.read_csv(self.csv_paths["local_movies_csv"])
        # Set up a new row for each new movie
        new_movie_rows_sheet = ipysheet.sheet(
            rows=number_of_movies,
            columns=movies_df.shape[1],
            column_headers=movies_df.columns.tolist(),
        )
        if len(movie_list) == 0:
            logging.error("No valid movie found to upload.")
            return
        for index, movie in enumerate(movie_list):
            remote_fpath = Path(f"{movie_folder}", movie[1])
            if Path(remote_fpath).exists():
                logging.info(
                    "Filename "
                    + str(movie[1])
                    + " already exists on SNIC, try again with a new file"
                )
                return
            else:
                # process video
                stem = "processed"
                p = Path(movie[0])
                processed_video_path = p.with_name(f"{p.stem}_{stem}{p.suffix}").name
                logging.info("Movie to be uploaded: " + processed_video_path)
                ffmpeg.input(p).output(
                    processed_video_path,
                    crf=22,
                    pix_fmt="yuv420p",
                    vcodec="libx264",
                    threads=4,
                ).run(capture_stdout=True, capture_stderr=True, overwrite_output=True)

                shutil.copy2(str(processed_video_path), str(remote_fpath))
                logging.info("movie uploaded\n")
            # Fetch movie metadata that can be calculated from movie file
            fps, duration = movie_utils.get_fps_duration(movie[0])
            movie_id = str(max(movies_df["movie_id"]) + 1)
            ipysheet.cell(index, 0, movie_id)
            ipysheet.cell(index, 1, movie[1])
            ipysheet.cell(index, 2, "-")
            ipysheet.cell(index, 3, "-")
            ipysheet.cell(index, 4, "-")
            ipysheet.cell(index, 5, fps)
            ipysheet.cell(index, 6, duration)
            ipysheet.cell(index, 7, "-")
            ipysheet.cell(index, 8, "-")
        logging.info("All movies uploaded:\n")
        logging.info(
            "Complete this sheet by filling the missing info on the movie you just uploaded"
        )
        display(new_movie_rows_sheet)
        return new_movie_rows_sheet

    def add_movies(self):
        """
        > It creates a button that, when clicked, creates a new button that, when clicked, saves the
        changes to the local csv file of the new movies that should be added. It creates a metadata row
        for each new movie, which should be filled in by the user before uploading can continue.
        """
        movie_list = kso_widgets.choose_new_videos_to_upload()
        button = widgets.Button(
            description="Click to upload movies",
            disabled=False,
            display="flex",
            flex_flow="column",
            align_items="stretch",
            style={"width": "initial"},
        )

        def on_button_clicked(b):
            new_sheet = self.upload_movies(movie_list)
            button2 = widgets.Button(
                description="Save changes",
                disabled=False,
                display="flex",
                flex_flow="column",
                align_items="stretch",
                style={"width": "initial"},
            )

            def on_button_clicked2(b):
                movies_df = pd.read_csv(self.csv_paths["local_movies_csv"])
                new_movie_rows_df = ipysheet.to_dataframe(new_sheet)
                self.local_movies_csv = pd.concat(
                    [movies_df, new_movie_rows_df], ignore_index=True
                )
                logging.info("Changed saved locally")

            button2.on_click(on_button_clicked2)
            display(button2)

        button.on_click(on_button_clicked)

        # TO BE COMPLETED with Chloudina
        # upload new movies and update csvs
        display(button)

    def add_sites(self):
        pass

    def add_species(self):
        pass

    def view_annotations(self, folder_path: str, annotation_classes: list):
        """
        > This function takes in a folder path and a list of annotation classes and returns a widget that
        allows you to view the annotations in the folder

        :param folder_path: The path to the folder containing the images you want to annotate
        :type folder_path: str
        :param annotation_classes: list of strings
        :type annotation_classes: list
        :return: A list of dictionaries, each dictionary containing the following keys
                 - 'image_path': the path to the image
                 - 'annotations': a list of dictionaries, each dictionary containing the following keys:
                 - 'class': the class of the annotation
                 - 'bbox': the bounding box of the annotation
        """
        return t_utils.get_annotations_viewer(
            folder_path, species_list=annotation_classes
        )

    #############
    # t3
    #############

    def connect_zoo_project(self, generate_export: bool = False, zoo_cred=False):
        """
        This function connects to Zooniverse, saves the connection
        to the project processor and retrieves
        the subjects, workflows and classifications.
        If the project is template, retrieves the info from the Gdrive.
        :return: The zoo_info is being returned.
        """
        # Connect to Zooniverse if project is not template
        if self.project.Project_name == "Template project":
            self.zoo_project = {}

        else:
            if self.project.Zooniverse_number is not None:
                # connect to Zooniverse
                self.zoo_project = zoo_utils.connect_zoo_project(
                    self.project, zoo_cred=zoo_cred
                )
            else:
                logging.error("This project is not registered with Zooniverse.")
                return

        # Retrieve the Zooniverse information
        self.zoo_info = zoo_utils.retrieve_zoo_info(
            self.project,
            self.zoo_project,
            zoo_info=["subjects", "workflows", "classifications"],
            generate_export=generate_export,
        )

    def check_movies_uploaded(self, movies_selected: list):
        """
        This function checks if a movie has been uploaded to Zooniverse

        :param movies_selected: The name of the movie(s) you want to check if it's uploaded
        :type movies_selected: list
        """
        movie_utils.check_movies_uploaded(
            project=self.project,
            db_connection=self.db_connection,
            movies_selected=movies_selected,
        )

    def generate_zoo_clips(
        self,
        movies_selected: list,
        movies_paths: list,
        use_gpu: bool = False,
        pool_size: int = 4,
        is_example: bool = False,
        test: bool = False,
    ):
        """
        > This function takes a movie name and path, and returns a list of clips from that movie

        :param movies_selected: The name(s) of the movie(s) you want to extract clips from
        :param movies_paths: The path(s) to the movie(s) you want to extract clips from
        :param use_gpu: If you have a GPU, set this to True, defaults to False
        :type use_gpu: bool (optional)
        :param pool_size: number of threads to use for clip extraction, defaults to 4
        :type pool_size: int (optional)
        :param is_example: If True, the clips will be selected randomly. If False, the clips will be
               selected based on the number of clips and the length of each clip, defaults to False
        :type is_example: bool (optional)
        """

        # Roadblock to ensure only one movie has been selected
        # Option to generate clips from multiple movies is not available at this point
        if len(movies_selected) > 1:
            logging.info(
                "The option to generate clips from multiple movies is not available at this point. Please select only one movie to gerenate clips from"
            )
            return

        else:
            movies_selected = str(movies_selected[0])
            movies_paths = str(movies_paths[0])

        # Select the clips to be extracted
        clip_selection = kso_widgets.select_n_clips(
            project=self.project,
            db_connection=self.db_connection,
            movies_selected=movies_selected,
            is_example=is_example,
        )
        clip_modification = kso_widgets.clip_modification_widget()

        if not test:
            button = widgets.Button(
                description="Click to extract clips",
                disabled=False,
                display="flex",
                flex_flow="column",
                align_items="stretch",
            )

            def on_button_clicked(b):
                self.generated_clips = t_utils.create_clips(
                    available_movies_df=self.available_movies_df,
                    movies_selected=movies_selected,
                    movies_paths=movies_paths,
                    clip_selection=clip_selection,
                    project=self.project,
                    modification_details={},
                    gpu_available=use_gpu,
                    pool_size=pool_size,
                )

                mod_clips = t_utils.create_modified_clips(
                    project=self.project,
                    clips_list=self.generated_clips.clip_path,
                    movies_selected=movies_selected,
                    modification_details=clip_modification.checks,
                    gpu_available=use_gpu,
                    pool_size=pool_size,
                )

                # Temporary workaround to get both clip paths
                self.generated_clips["modif_clip_path"] = mod_clips
                # Temporary workaround to ensure site_id is an integer
                self.generated_clips["site_id"] = (
                    self.generated_clips["site_id"].astype(float).astype(np.int64)
                )

            button.on_click(on_button_clicked)
            display(clip_modification)
            display(button)
        else:
            clip_selection.kwargs = {"clip_length": 5, "clips_range": [0, 10]}
            clip_selection.result = {}
            clip_selection.result["clip_start_time"] = [0]
            self.generated_clips = t_utils.create_clips(
                available_movies_df=self.available_movies_df,
                movies_selected=movies_selected,
                movies_paths=movies_paths,
                clip_selection=clip_selection,
                project=self.project,
                modification_details={},
                gpu_available=use_gpu,
                pool_size=pool_size,
            )

    def upload_zoo_subjects(self, subject_type: str):
        """
        This function uploads clips or frames to Zooniverse, depending on the subject_type argument

        :param
        :param subject_type: str = "clip" or "frame"
        :type subject_type: str
        """
        if subject_type == "clip":
            # Add declaration to avoid pylint error
            upload_df, sitename, created_on = zoo_utils.set_zoo_clip_metadata(
                project=self.project,
                generated_clipsdf=self.generated_clips,
                sitesdf=self.local_sites_csv,
                moviesdf=self.local_movies_csv,
            )
            zoo_utils.upload_clips_to_zooniverse(
                project=self.project,
                upload_to_zoo=upload_df,
                sitename=sitename,
                created_on=created_on,
            )
            # Clean up subjects after upload
            for temp_clip in upload_df["clip_path"].unique().tolist():
                temp_clip_path = Path(temp_clip)
                if temp_clip_path.exists():
                    temp_clip_path.unlink()

            logging.info(f"Clips temporarily stored locally has been removed")

        elif subject_type == "frame":
            upload_df = zoo_utils.set_zoo_frame_metadata(
                project=self.project,
                db_connection=self.db_connection,
                df=self.generated_frames,
                species_list=self.species_of_interest,
                csv_paths=self.csv_paths,
            )
            zoo_utils.upload_frames_to_zooniverse(
                project=self.project,
                upload_to_zoo=upload_df,
                species_list=self.species_of_interest,
            )

        else:
            logging.error("Select the right type of subject (e.g. frame or clip)")

    #############
    # t4
    #############

    def choose_zoo_workflows(self):
        """
        The function process the available Zooniverse workflows and enables
        users to select those of interest
        :return: A widget displaying the different workflows available.
        """
        self.workflow_widget = zoo_utils.WidgetWorkflowSelection(
            self.zoo_info["workflows"]
        )
        display(self.workflow_widget)

    def process_zoo_classifications(self, test: bool = False):
        """
        It samples subjects from the workflows selected, populates the subjects db,
        sample the classifications from the workflows of interest,
        process them and saves them to the Zooniverse attribute of the project processor

        """

        if test:
            workflow_checks = {
                "Workflow name: #0": "Development workflow",
                "Subject type: #0": "clip",
                "Minimum workflow version: #0": 1.0,
            }
        else:
            workflow_checks = self.workflow_widget.checks

        # Retrieve a subset of the subjects from the workflows of interest and
        # populate the sql subjects table
        selected_zoo_workflows = zoo_utils.sample_subjects_from_workflows(
            project=self.project,
            server_connection=self.server_connection,
            db_connection=self.db_connection,
            workflow_widget_checks=workflow_checks,
            workflows_df=self.zoo_info["workflows"],
            subjects_df=self.zoo_info["subjects"],
        )

        # Make sure all the classifications have existing subjects,
        # Flatten the classifications provided the cit. scientists
        self.processed_zoo_classifications = zoo_utils.process_zoo_classifications(
            project=self.project,
            db_connection=self.db_connection,
            csv_paths=self.csv_paths,
            classifications_data=self.zoo_info["classifications"],
            subject_type=workflow_checks["Subject type: #0"],
            selected_zoo_workflows=selected_zoo_workflows,
        )

    def aggregate_zoo_classifications(self, agg_params, test: bool = False):
        if test:
            workflow_checks = {
                "Workflow name: #0": "Development workflow",
                "Subject type: #0": "clip",
                "Minimum workflow version: #0": 1.0,
            }
        else:
            workflow_checks = self.workflow_widget.checks
        self.aggregated_zoo_classifications = zoo_utils.aggregate_classifications(
            self.project,
            self.processed_zoo_classifications,
            workflow_checks["Subject type: #0"],
            agg_params,
        )

    def extract_zoo_frames(
        self, n_frames_subject: int = 3, subsample_up_to: int = 100, test: bool = False
    ):
        if not isinstance(self.species_of_interest, list):
            self.species_of_interest = self.species_of_interest.value
        if test:
            species_list = self.aggregated_zoo_classifications.label.unique().tolist()
        else:
            species_list = self.species_of_interest

        self.generated_frames = zoo_utils.extract_frames_for_zoo(
            project=self.project,
            zoo_info=self.zoo_info,
            species_list=species_list,
            db_connection=self.db_connection,
            server_connection=self.server_connection,
            agg_df=self.aggregated_zoo_classifications,
            n_frames_subject=n_frames_subject,
            subsample_up_to=subsample_up_to,
        )

    def modify_zoo_frames(self, test: bool = False):
        """
        This function takes a dataframe of frames to upload, a species of interest, a project, and a
        dictionary of modifications to make to the frames, and returns a dataframe of modified frames.
        """

        frame_modification = kso_widgets.clip_modification_widget()

        if test:
            self.modified_frames = zoo_utils.modify_frames(
                project=self.project,
                frames_to_upload_df=self.generated_frames.reset_index(drop=True),
                species_i=self.species_of_interest,
                modification_details=frame_modification.checks,
            )
        else:
            button = widgets.Button(
                description="Click to modify frames",
                disabled=False,
                display="flex",
                flex_flow="column",
                align_items="stretch",
            )

            def on_button_clicked(b):
                self.modified_frames = zoo_utils.modify_frames(
                    project=self.project,
                    frames_to_upload_df=self.generated_frames.reset_index(drop=True),
                    species_i=self.species_of_interest,
                    modification_details=frame_modification.checks,
                )

            button.on_click(on_button_clicked)
            display(frame_modification)
            display(button)

    def generate_custom_frames(
        self,
        skip_start: int,
        skip_end: int,
        input_path: str,
        output_path: str,
        num_frames: int = None,
        frames_skip: int = None,
        backend: str = "cv",
    ):
        """
        This function generates custom frames from input movie files and saves them in an output directory.

        :param input_path: The directory path where the input movie files are located
        :type input_path: str
        :param output_path: The directory where the extracted frames will be saved
        :type output_path: str
        :param num_frames: The number of frames to extract from each video file. If not specified, all
        frames will be extracted
        :type num_frames: int
        :param frames_skip: The `frames_skip` parameter is an optional integer that specifies the number of
        frames to skip between each extracted frame. For example, if `frames_skip` is set to 2, every other
        frame will be extracted. If `frames_skip` is not specified, all frames will be extracted
        :type frames_skip: int
        :return: the results of calling the `parallel_map` function with the `extract_custom_frames` function from
        the `t4_utils` module, passing in the `movie_files` list as the input and the `args` tuple
        containing `output_dir`, `num_frames`, and `frames_skip`. The `parallel_map` function is a custom
        function that applies the given function to each element of a list of movie_files.
        """
        if backend not in ["av", "cv"]:
            raise ValueError(
                "Unsupported backend. "
                "Choose either 'av' or 'cv' for pyav and OpenCV."
            )

        frame_modification = kso_widgets.clip_modification_widget()
        species_list = kso_widgets.choose_species(self.db_connection)

        button = widgets.Button(
            description="Click to modify frames",
            disabled=False,
            display="flex",
            flex_flow="column",
            align_items="stretch",
        )

        def on_button_clicked(b):
            movie_files = sorted(
                [
                    f
                    for f in input_path.iterdir()
                    if f.is_file()
                    and f.suffix.lower() in [".mov", ".mp4", ".avi", ".mkv"]
                ]
            )

            results = g_utils.parallel_map(
                kso_widgets.extract_custom_frames,
                movie_files,
                args=(
                    [output_path] * len(movie_files),
                    [skip_start] * len(movie_files),
                    [skip_end] * len(movie_files),
                    [num_frames] * len(movie_files),
                    [frames_skip] * len(movie_files),
                    [backend] * len(movie_files),
                ),
            )
            if len(results) > 0:
                self.frames_to_upload_df = pd.concat(results)
                self.frames_to_upload_df["species_id"] = pd.Series(
                    [db_utils.get_species_ids(self.db_connection, species_list.value)]
                    * len(self.frames_to_upload_df)
                )
                self.frames_to_upload_df = self.frames_to_upload_df.merge(
                    db_utils.get_df_from_db_table(self.db_connection, "movies").rename(
                        columns={"id": "movie_id"}
                    ),
                    how="left",
                    left_on="movie_filename",
                    right_on="filename",
                )
                # Ensure necessary metadata fields are available
                self.frames_to_upload_df = self.frames_to_upload_df[
                    [
                        "frame_path",
                        "site_id",
                        "movie_id",
                        "created_on",
                        "frame_number",
                        "species_id",
                    ]
                ]

            else:
                logging.error("No results.")
                self.frames_to_upload_df = pd.DataFrame()
            self.project.output_path = output_path
            self.generated_frames = zoo_utils.modify_frames(
                project=self.project,
                frames_to_upload_df=self.frames_to_upload_df.reset_index(drop=True),
                species_i=species_list.value,
                modification_details=frame_modification.checks,
            )
            self.modified_frames = self.generated_frames

        button.on_click(on_button_clicked)
        display(frame_modification)
        display(button)

    #############
    # t8
    #############
    def explore_processed_classifications_per_subject(self):
        """
        It displays the processed classifications for a given subject

        """
        # Display the displays the processed classifications for a given subject
        t_utils.explore_classifications_per_subject(
            self.processed_zoo_classifications,
            self.workflow_widget.checks["Subject type: #0"],
        )

    def get_classifications(
        self,
        workflow_dict: dict,
        workflows_df: pd.DataFrame,
        subj_type: str,
        class_df: pd.DataFrame,
    ):
        return zoo_utils.get_classifications(
            project=self.project,
            conn=self.db_connection,
            workflow_dict=workflow_dict,
            workflows_df=workflows_df,
            subj_type=subj_type,
            class_df=class_df,
        )

    def download_classications_csv(self, class_df):
        # Add the site and movie information to the classifications based on the subject information
        class_df = zoo_utils.add_subject_site_movie_info_to_class(
            self.project, self.db_connection, self.csv_paths, class_df
        )

        # Download the processed classifications as a csv file
        csv_filename = (
            self.project.csv_folder
            + self.project.Project_name
            + str(datetime.date.today())
            + "classifications.csv"
        )
        class_df.to_csv(csv_filename, index=False)

        logging.info(f"The classications have been downloaded to {csv_filename}")

    def download_gbif_occurrences(self, classified_by):
        if classified_by == "citizen_scientists":
            # Add the site and movie information to the classifications based on the subject information
            class_df = zoo_utils.add_subject_site_movie_info_to_class(
                self.project,
                self.db_connection,
                self.csv_paths,
                self.aggregated_zoo_classifications,
            )

        # Format the classifications to Darwin Core Standard occurrences
        occurrence_df = t_utils.format_to_gbif(
            self.project,
            self.db_connection,
            class_df,
            self.csv_paths,
            classified_by,
            self.zoo_info,
        )

        # Download the processed classifications as a csv file
        csv_filename = (
            self.project.csv_folder
            + self.project.Project_name
            + str(datetime.date.today())
            + "occurrence.csv"
        )
        occurrence_df.to_csv(csv_filename, index=False)

        logging.info(f"The occurences have been downloaded to {csv_filename}")


class MLProjectProcessor(ProjectProcessor):
    def __init__(
        self,
        project_process: ProjectProcessor,
        config_path: str = None,
        weights_path: str = None,
        output_path: str = None,
        classes: list = [],
        test: bool = False,
    ):
        self.__dict__ = project_process.__dict__.copy()
        self.project_name = self.project.Project_name.lower().replace(" ", "_")
        self.data_path = config_path
        self.weights_path = weights_path
        self.output_path = output_path
        self.classes = classes
        self.run_history = None
        self.best_model_path = None
        self.model_type = 1  # set as 1 for testing
        self.train, self.run, self.test = (None,) * 3

        self.registry = "wandb"
        if "MLFLOW_TRACKING_URI" in os.environ:
            if os.environ["MLFLOW_TRACKING_URI"] is not None:
                self.registry = "mlflow"

        # Before t6_utils gets loaded in, the val.py file in yolov5_tracker repository needs to be removed
        # to prevent the batch_size error, see issue kso-object-detection #187
        path_to_val = Path(sys.path[0], "yolov5_tracker/val.py")
        try:
            if path_to_val.exists():
                path_to_val.unlink()
        except OSError:
            pass

        self.modules = g_utils.import_modules([])
        self.modules.update(g_utils.import_modules(["yolo_utils"], utils=True))
        self.modules.update(
            g_utils.import_modules(
                ["torch", "wandb", "yaml", "ultralytics"],
                utils=False,
            )
        )
        # Import model models for backwards compatibility
        if self.registry == "wandb":
            self.modules.update(
                g_utils.import_model_modules(
                    ["yolov5.train", "yolov5.detect", "yolov5.val"],
                )
            )

        self.team_name = "koster"

    def prepare_dataset(
        self,
        agg_df: pd.DataFrame,
        out_path: str,
        perc_test: float = 0.2,
        img_size: tuple = (224, 224),
        remove_nulls: bool = False,
        track_frames: bool = False,
        n_tracked_frames: int = 0,
        test: bool = False,
    ):
        if test:
            self.species_of_interest = db_utils.get_df_from_db_table(
                self.db_connection, "species"
            ).label.tolist()

            # code for prepare dataset for machine learning
            self.modules["yolo_utils"].frame_aggregation(
                project=self.project,
                server_connection=self.server_connection,
                db_connection=self.db_connection,
                out_path=out_path,
                perc_test=perc_test,
                class_list=self.species_of_interest,
                img_size=img_size,
                remove_nulls=remove_nulls,
                track_frames=track_frames,
                n_tracked_frames=n_tracked_frames,
                agg_df=agg_df,
            )

        else:
            species_list = kso_widgets.choose_species(
                self.db_connection, agg_df.label.unique().tolist()
            )

            button = widgets.Button(
                description="Aggregate frames",
                disabled=False,
                display="flex",
                flex_flow="column",
                align_items="stretch",
                style={"description_width": "initial"},
            )

            def on_button_clicked(b):
                self.species_of_interest = species_list.value
                # code for prepare dataset for machine learning
                self.modules["yolo_utils"].frame_aggregation(
                    project=self.project,
                    server_connection=self.server_connection,
                    db_connection=self.db_connection,
                    out_path=out_path,
                    perc_test=perc_test,
                    class_list=self.species_of_interest,
                    img_size=img_size,
                    remove_nulls=remove_nulls,
                    track_frames=track_frames,
                    n_tracked_frames=n_tracked_frames,
                    agg_df=agg_df,
                )

            button.on_click(on_button_clicked)
            display(button)

    #############
    # t5
    #############
    def choose_baseline_model(self, download_path: str, test: bool = False):
        """
        It downloads the latest version of the baseline model from WANDB
        :return: The path to the baseline model.
        """
        if self.registry == "wandb":
            api = wandb.Api()
            # weird error fix (initialize api another time)
            api.runs(path="koster/model-registry")
            api = wandb.Api()
            collections = [
                coll
                for coll in api.artifact_type(
                    type_name="model", project="koster/model-registry"
                ).collections()
            ]

            model_dict = {}
            for artifact in collections:
                model_dict[artifact.name] = artifact

            model_widget = widgets.Dropdown(
                options=[(name, model) for name, model in model_dict.items()],
                value=None,
                description="Select model:",
                ensure_option=False,
                disabled=False,
                layout=widgets.Layout(width="50%"),
                style={"description_width": "initial"},
            )

            main_out = widgets.Output()
            display(model_widget, main_out)

            def on_change(change):
                with main_out:
                    clear_output()
                    try:
                        for af in model_dict[change["new"].name].versions():
                            artifact_dir = af.download(download_path)
                            artifact_file = [
                                str(i)
                                for i in Path(artifact_dir).iterdir()
                                if str(i).endswith(".pt")
                            ][-1]
                            logging.info(
                                f"Baseline {af.name} successfully downloaded from WANDB"
                            )
                            model_widget.artifact_path = artifact_file
                    except Exception as e:
                        logging.error(
                            f"Failed to download the baseline model. Please ensure you are logged in to WANDB. {e}"
                        )

            model_widget.observe(on_change, names="value")
            if test:
                model_widget.value = model_dict["baseline-yolov5"]
            return model_widget

        elif self.registry == "mlflow":
            # Fetch model artifact list
            from mlflow import MlflowClient

            experiment = mlflow.get_experiment_by_name(self.project_name)
            client = MlflowClient()

            if experiment is not None:
                experiment_id = experiment.experiment_id if experiment else None
                runs = mlflow.search_runs(
                    experiment_ids=experiment_id, output_format="list"
                )
                run_ids = [run.info.run_id for run in runs][-1:]
                # Choose only the project directory
                try:
                    artifacts = [
                        (
                            list(
                                filter(
                                    lambda x: x.is_dir
                                    and "input_datasets" not in x.path,
                                    client.list_artifacts(i),
                                )
                            )[0],
                            i,
                        )
                        for i in run_ids
                    ]
                    model_names = [
                        str(
                            Path(
                                "runs:/",
                                run_id,
                                artifact.path,
                                "best.pt",
                            )
                        )
                        for artifact, run_id in artifacts
                    ]
                except IndexError:
                    model_names = []
            else:
                model_names = []
            model_names.append("No Model")

            model_widget = widgets.Dropdown(
                options=model_names,
                value=None,
                description="Select model:",
                ensure_option=False,
                disabled=False,
                layout=widgets.Layout(width="50%"),
                style={"description_width": "initial"},
            )

            main_out = widgets.Output()
            display(model_widget, main_out)

            def on_change(change):
                with main_out:
                    clear_output()
                    try:
                        for af in model_names:
                            artifact_dir = mlflow.download_artifacts(
                                artifact_uri=af, dst_path=download_path
                            )
                            artifact_file = [
                                str(i)
                                for i in Path(artifact_dir).iterdir()
                                if str(i).endswith(".pt")
                            ][-1]
                            logging.info(
                                f"Baseline {af.name} successfully downloaded from WANDB"
                            )
                            model_widget.artifact_path = artifact_file
                    except Exception as e:
                        logging.error(
                            f"Failed to download the baseline model. Please ensure you are logged in to WANDB. {e}"
                        )

            model_widget.observe(on_change, names="value")

            # Display the dropdown widget
            display(model_widget)
            return model_widget
        else:
            logging.error("Registry not supported.")

    def choose_entity(self, alt_name: bool = False):
        if self.team_name is None:
            return t_utils.choose_entity()
        else:
            if not alt_name:
                logging.info(
                    f"Found team name: {self.team_name}. If you want"
                    " to use a different team name for this experiment"
                    " set the argument alt_name to True"
                )
            else:
                return t_utils.choose_entity()

    # Function to choose a model to evaluate
    def choose_model(self):
        """
        It takes a project name that is defined in the class and returns a dropdown widget that displays the metrics of the model
        selected

        :param project_name: The name of the project you want to load the model from
        :return: The model_widget is being returned.
        """
        if self.registry == "mlflow":
            # Fetch model artifact list
            from mlflow import MlflowClient

            experiment = mlflow.get_experiment_by_name(self.project_name)
            client = MlflowClient()

            if experiment is not None:
                experiment_id = experiment.experiment_id if experiment else None
                runs = mlflow.search_runs(
                    experiment_ids=experiment_id, output_format="list"
                )
                run_ids = [run.info.run_id for run in runs][-1:]
                # Choose only the project directory
                try:
                    artifacts = [
                        (
                            list(
                                filter(
                                    lambda x: x.is_dir
                                    and "input_datasets" not in x.path,
                                    client.list_artifacts(i),
                                )
                            )[0],
                            i,
                        )
                        for i in run_ids
                    ]
                    model_names = [
                        str(
                            Path(
                                "runs:/",
                                run_id,
                                artifact.path,
                                "best.pt",
                            )
                        )
                        for artifact, run_id in artifacts
                    ]
                except IndexError:
                    model_names = []
            else:
                model_names = []
            model_names.append("No Model")

            # Create the dropdown widget
            model_widget = widgets.Dropdown(
                options=model_names,
                description="Select model: ",
            )

            # Display the dropdown widget
            display(model_widget)
            return model_widget

        elif self.registry == "wandb":
            model_dict = {}
            model_info = {}
            api = wandb.Api()

            # weird error fix (initialize api another time)
            if self.team_name == "wildlife-ai":
                logging.info("Please note: Using models from adi-ohad-heb-uni account.")
                full_path = "adi-ohad-heb-uni/project-wildlife-ai"
                api.runs(path=full_path).objects
            else:
                full_path = f"{self.team_name}/{self.project_name}"

            runs = api.runs(full_path)

            if len(runs) > 10:
                runs = list(runs)[:10]

            for run in runs:
                model_artifacts = [
                    artifact
                    for artifact in chain(run.logged_artifacts(), run.used_artifacts())
                    if artifact.type == "model"
                ]
                if len(model_artifacts) > 0:
                    model_dict[run.name] = model_artifacts[0].name.split(":")[0]
                    model_info[model_artifacts[0].name.split(":")[0]] = run.summary

            # Add "no movie" option to prevent conflicts
            # models = np.append(list(model_dict.keys()),"No model")

            model_widget = widgets.Dropdown(
                options=[(name, model) for name, model in model_dict.items()],
                description="Select model:",
                ensure_option=False,
                disabled=False,
                layout=widgets.Layout(width="50%"),
                style={"description_width": "initial"},
            )

            main_out = widgets.Output()
            display(model_widget, main_out)

            # Display model metrics
            def on_change(change):
                with main_out:
                    clear_output()
                    if change["new"] == "No file":
                        logging.info("Choose another file")
                    else:
                        if self.project_name == "model-registry":
                            logging.info("No metrics available")
                        else:
                            logging.info(
                                {
                                    k: v
                                    for k, v in model_info[change["new"]].items()
                                    if "metrics" in k
                                }
                            )

            model_widget.observe(on_change, names="value")
            return model_widget

        else:
            logging.error("The chosen registry is not available at the moment.")
            return

    def setup_paths(self, test: bool = False):
        if not isinstance(self.output_path, str) and self.output_path is not None:
            self.output_path = self.output_path.selected
        if test:
            self.data_path, self.hyp_path = self.modules["yolo_utils"].setup_paths(
                Path(self.output_path, "ml-template-data"), self.model_type
            )
        else:
            self.data_path, self.hyp_path = self.modules["yolo_utils"].setup_paths(
                self.output_path, self.model_type
            )

    def choose_train_params(self):
        return t_utils.choose_train_params(self.model_type)

    def train_yolo(
        self,
        exp_name: str,
        weights: str,
        project: str,
        epochs: int = 1,
        batch_size: int = 16,
        img_size: int = 128,
    ):
        # Disable wandb (not necessary yet)
        self.modules["ultralytics"].settings.update({"wandb": True})

        if self.registry == "mlflow":
            active_run = mlflow.active_run()

            from mlflow.data.pandas_dataset import PandasDataset

            parent_dir = Path(self.data_path).parent
            train_df = pd.read_csv(Path(parent_dir, "train.txt"), delimiter="\t")
            val_df = pd.read_csv(Path(parent_dir, "valid.txt"), delimiter="\t")
            train_dataset: PandasDataset = mlflow.data.from_pandas(
                train_df, source=Path(parent_dir, "train.txt")
            )
            val_dataset: PandasDataset = mlflow.data.from_pandas(
                val_df, source=Path(parent_dir, "valid.txt")
            )
            if active_run:
                mlflow.end_run()

            try:
                experiment_id = mlflow.create_experiment(
                    self.project_name,
                )
            except:
                current_experiment = dict(
                    mlflow.get_experiment_by_name(self.project_name)
                )
                experiment_id = current_experiment["experiment_id"]

            mlflow.start_run(experiment_id=experiment_id, run_name=exp_name)
            mlflow.log_input(train_dataset, context="training")
            mlflow.log_input(val_dataset, context="validation")
            mlflow.log_artifacts(
                Path(self.data_path).parent, artifact_path="input_datasets"
            )
        try:
            if "yolov5" in weights:
                weights = Path(weights).name

            model = self.modules["ultralytics"].YOLO(weights)
            model.train(
                data=self.data_path,
                project=project,
                name=exp_name,
                epochs=int(epochs),
                batch=int(batch_size),
                imgsz=img_size,
            )
        except Exception as e:
            logging.info(f"Training failed due to: {e}")
        # Close down run
        if self.registry == "wandb":
            self.modules["wandb"].finish()

    def train_yolov5(
        self, exp_name, weights, project, epochs=50, batch_size=16, img_size=[640, 640]
    ):
        if self.project.server == "SNIC":
            project = f"/mimer/NOBACKUP/groups/snic2021-6-9/tmp_dir/{project}"

        if self.model_type == 1:
            self.modules["train"].run(
                entity=self.team_name,
                data=self.data_path,
                hyp=self.hyp_path,
                weights=weights,
                project=project,
                name=exp_name,
                imgsz=img_size,
                batch_size=int(batch_size),
                epochs=epochs,
                single_cls=False,
                cache_images=True,
                upload_dataset=True,
                rect=True,
            )
        elif self.model_type == 2:
            self.modules["train"].run(
                entity=self.team_name,
                data=self.data_path,
                model=weights,
                project=self.project_name,
                name=exp_name,
                img_size=img_size,
                batch_size=int(batch_size),
                epochs=epochs,
            )
        else:
            logging.error("Segmentation model training not yet supported.")

    def eval_yolo(self, exp_name: str, conf_thres: float):
        # Find trained model weights
        project_path = Path(self.project_name, exp_name)
        self.tuned_weights = f"{Path(project_path, 'weights', 'best.pt')}"
        try:
            model = self.modules["ultralytics"].YOLO(self.tuned_weights)
            model.val(
                data=self.data_path,
                conf=conf_thres,
            )
        except Exception as e:
            logging.error(f"Encountered {e}, terminating run...")
            self.modules["wandb"].finish()
        logging.info("Run succeeded, finishing run...")
        self.modules["wandb"].finish()

    def eval_yolov5(self, exp_name: str, conf_thres: float):
        # Find trained model weights
        project_path = Path(self.project_name, exp_name)
        self.tuned_weights = f"{Path(project_path, 'weights', 'best.pt')}"
        try:
            self.modules["val"].run(
                data=self.data_path,
                weights=self.tuned_weights,
                conf_thres=conf_thres,
                imgsz=640 if self.model_type == 1 else 224,
                half=False,
                project=self.project_name,
                name=str(exp_name) + "_val",
            )
        except Exception as e:
            logging.error(f"Encountered {e}, terminating run...")
            self.modules["wandb"].finish()
        logging.info("Run succeeded, finishing run...")
        self.modules["wandb"].finish()

    def detect_yolo(
        self,
        project: str,
        name: str,
        source: str,
        conf_thres: float,
        artifact_dir: str,
        img_size: int = 640,
        save_output: bool = True,
        test: bool = True,
    ):
        if self.registry == "mlflow":
            active_run = mlflow.active_run()
            if active_run:
                mlflow.end_run()
            experiment = mlflow.get_experiment_by_name(self.project_name)
            mlflow.start_run(
                run_name=self.project_name + "_detection",
                experiment_id=experiment.experiment_id,
            )
            self.run = mlflow.active_run()
        elif self.registry == "wandb":
            self.run = self.modules["wandb"].init(
                entity=self.team_name,
                project="model-evaluations",
                settings=self.modules["wandb"].Settings(start_method="thread"),
            )
        models = [
            f
            for f in Path(artifact_dir).iterdir()
            if f.is_file()
            and str(f).endswith((".pt", ".model"))
            and "osnet" not in str(f)
            and "best" in str(f)
        ]
        if len(models) > 0 and not test:
            best_model = models[0]
        else:
            logging.info("No trained model found, using yolov8 base model...")
            best_model = "yolov8s.pt"
        model = self.modules["ultralytics"].YOLO(best_model)
        model.predict(
            project=project,
            name=name,
            source=source,
            conf=conf_thres,
            save_txt=True,
            save_conf=True,
            save=save_output,
            imgsz=img_size,
        )

    def detect_yolov5(
        self,
        exp_name: str,
        source: str,
        save_dir: str,
        conf_thres: float,
        artifact_dir: str,
        img_size: int = 640,
        save_output: bool = True,
    ):
        from yolov5.utils.general import increment_path

        self.run = self.modules["wandb"].init(
            entity=self.team_name,
            project="model-evaluations",
            name="predict",
            settings=self.modules["wandb"].Settings(start_method="thread"),
        )
        eval_dir = increment_path(Path(save_dir) / exp_name, exist_ok=False)
        weights_path = [
            f
            for f in Path(artifact_dir).iterdir()
            if f.is_file()
            and str(f).endswith((".pt", ".model"))
            and "osnet" not in str(f)
            and "best" in str(f)
        ][0]
        self.modules["detect"].run(
            weights=weights_path,
            source=source,
            conf_thres=conf_thres,
            save_txt=True,
            save_conf=True,
            project=save_dir,
            name=exp_name,
            nosave=not save_output,
        )
        self.save_detections_wandb(conf_thres, weights_path, eval_dir)
        if wandb.run is not None:
            self.modules["wandb"].finish()
        self.eval_dir = str(eval_dir)

    def save_detections(self, conf_thres: float, model: str, eval_dir: str):
        if self.registry == "wandb":
            self.modules["yolo_utils"].set_config(conf_thres, model, eval_dir)
            self.modules["yolo_utils"].add_data(
                eval_dir, "detection_output", self.registry, self.run
            )
            self.csv_report = self.modules["yolo_utils"].generate_csv_report(
                eval_dir, self.run, log=True, registry=self.registry
            )
        elif self.registry == "mlflow":
            self.csv_report = self.modules["yolo_utils"].generate_csv_report(
                eval_dir,
                self.run,
                log=True,
                registry=self.registry,
            )
            self.modules["yolo_utils"].add_data(
                eval_dir, "detection_output", self.registry, self.run
            )

    def save_detections_wandb(self, conf_thres: float, model: str, eval_dir: str):
        self.modules["yolo_utils"].set_config(conf_thres, model, eval_dir)
        self.modules["yolo_utils"].add_data(eval_dir, "detection_output", self.run)
        self.csv_report = self.modules["yolo_utils"].generate_csv_report(
            eval_dir, self.run, log=True
        )

<<<<<<< HEAD
    def segment_footage(self, source: str):
        # This is a draft function for using FastSAM to identify objects
        model = self.modules["ultralytics"].FastSAM("FastSAM-s.pt")
        # Run inference on a frame
        everything_results = model(
            source, device="cpu", retina_masks=True, imgsz=128, conf=0.4, iou=0.9
        )
        # Prepare a Prompt Process object
        prompt_process = self.modules["ultralytics"].models.fastsam.FastSAMPrompt(
            source, everything_results, device="cpu"
        )
        # Everything prompt
        ann = prompt_process.everything_prompt()
        prompt_process.plot(annotations=ann, output="./")
        return ann

    def track_yolo(
        self,
        source: str,
        artifact_dir: str,
        conf_thres: float,
    ):
        model = self.modules["ultralytics"].YOLO(
            [
                f
                for f in Path(artifact_dir).iterdir()
                if f.is_file()
                and str(f).endswith((".pt", ".model"))
                and "osnet" not in str(f)
                and "best" in str(f)
            ][0]
        )
        latest_tracker = model.track(
            source=source,
            conf=conf_thres,
            persist=True,
        )
        return latest_tracker
        # self.modules["wandb"].finish()
=======
    def increment_path(path, exist_ok=False, sep="", mkdir=False):
        # Increment file or directory path, i.e. runs/exp --> runs/exp{sep}2, runs/exp{sep}3, ... etc.
        path = Path(path)  # os-agnostic
        if path.exists() and not exist_ok:
            path, suffix = (
                (path.with_suffix(""), path.suffix) if path.is_file() else (path, "")
            )

            # Method 1
            for n in range(2, 9999):
                p = f"{path}{sep}{n}{suffix}"  # increment path
                if not os.path.exists(p):  #
                    break
            path = Path(p)

            # Method 2 (deprecated)
            # dirs = glob.glob(f"{path}{sep}*")  # similar paths
            # matches = [re.search(rf"{path.stem}{sep}(\d+)", d) for d in dirs]
            # i = [int(m.groups()[0]) for m in matches if m]  # indices
            # n = max(i) + 1 if i else 2  # increment number
            # path = Path(f"{path}{sep}{n}{suffix}")  # increment path

        if mkdir:
            path.mkdir(parents=True, exist_ok=True)  # make directory

        return path
>>>>>>> bf0b82f8

    def track_individuals(
        self,
        name: str,
        source: str,
        artifact_dir: str,
        conf_thres: float,
        img_size: tuple = (540, 540),
        test: bool = False,
    ):
        if not hasattr(self, "eval_dir"):
            self.eval_dir = self.increment_path(
                Path(self.save_dir) / "detect", exist_ok=False
            )

        latest_tracker = self.modules["yolo_utils"].track_objects(
            name=name,
            source_dir=source,
            artifact_dir=artifact_dir,
            tracker_folder=self.eval_dir,
            conf_thres=conf_thres,
            img_size=img_size,
            gpu=True if self.modules["torch"].cuda.is_available() else False,
            test=test,
        )

        # Create a new run for tracking only if necessary
        if self.registry == "wandb":
            self.run = self.modules["wandb"].init(
                entity=self.team_name,
                project="model-evaluations",
                name="track",
                settings=self.modules["wandb"].Settings(start_method="thread"),
            )
            self.modules["yolo_utils"].set_config(conf_thres, artifact_dir, eval_dir)

        # self.csv_report = self.modules["yolo_utils"].generate_csv_report(
        #    self.team_name, self.project_name, eval_dir, self.run, log=True
        # )
        self.tracking_report = self.modules["yolo_utils"].generate_counts(
            eval_dir,
            latest_tracker,
            artifact_dir,
            self.run,
            log=True,
            registry=self.registry,
        )
        self.modules["yolo_utils"].add_data(
            Path(latest_tracker).parent.absolute(),
            "tracker_output",
            self.registry,
            self.run,
        )
        if self.registry == "wandb":
            self.modules["wandb"].finish()
        elif self.registry == "mlflow":
            mlflow.end_run()

    def enhance_yolo(
        self, in_path: str, project_path: str, conf_thres: float, img_size=[640, 640]
    ):
        from datetime import datetime

        run_name = f"enhance_run_{datetime.now()}"
        self.run_path = Path(project_path, run_name)
        logging.info("Enhancement running...")
        model = self.modules["ultralytics"].YOLO(self.tuned_weights)
        model.predict(
            source=str(Path(in_path, "images")),
            conf=conf_thres,
            save_txt=True,
            save_conf=True,
            save=True,
            imgsz=img_size,
        )

        if wandb.run is not None:
            self.modules["wandb"].finish()

    def enhance_yolov5(
        self, in_path: str, project_path: str, conf_thres: float, img_size=[640, 640]
    ):
        from datetime import datetime

        run_name = f"enhance_run_{datetime.now()}"
        self.run_path = Path(project_path, run_name)
        if self.model_type == 1:
            logging.info("Enhancement running...")
            self.modules["detect"].run(
                weights=self.tuned_weights,
                source=str(Path(in_path, "images")),
                project=project_path,
                name=run_name,
                imgsz=img_size,
                conf_thres=conf_thres,
                save_txt=True,
            )
            self.modules["wandb"].finish()
        elif self.model_type == 2:
            logging.info(
                "Enhancements not supported for image classification models at this time."
            )
        else:
            logging.info(
                "Enhancements not supported for segmentation models at this time."
            )

    def enhance_replace(self, data_path: str):
        if self.model_type == 1:
            # Rename the 'labels' directory to 'labels_org'
            data_path = Path(data_path)
            data_path.joinpath("labels").rename(data_path.joinpath("labels_org"))
            # Rename the 'labels' directory inside 'self.run_path' to 'labels'
            self.run_path.joinpath("labels").rename(data_path.joinpath("labels"))
        else:
            logging.error("This option is not supported for other model types.")

    def download_project_runs(self):
        # Download all the runs from the given project ID using Weights and Biases API,
        # sort them by the specified metric, and assign them to the run_history attribute

        self.modules["wandb"].login()
        runs = self.modules["wandb"].Api().runs(f"{self.team_name}/{self.project_name}")
        self.run_history = []
        for run in runs:
            run_info = {}
            run_info["run"] = run
            metrics = run.history()
            run_info["metrics"] = metrics
            self.run_history.append(run_info)
        # self.run_history = sorted(
        #    self.run_history, key=lambda x: x["metrics"]["metrics/"+sort_metric]
        # )

    def get_model(self, model_name: str, download_path: str):
        """
        It downloads the latest model checkpoint from the specified project and model name

        :param model_name: The name of the model you want to download
        :type model_name: str
        :param project_name: The name of the project you want to download the model from
        :type project_name: str
        :param download_path: The path to download the model to
        :type download_path: str
        :return: The path to the downloaded model checkpoint.
        """
        if self.registry == "mlflow":
            artifact_dir = mlflow.artifacts.download_artifacts(
                model_name, dst_path=download_path
            )
            return str(Path(artifact_dir).parent)

        elif self.registry == "wandb":
            if self.team_name == "wildlife-ai":
                logging.info("Please note: Using models from adi-ohad-heb-uni account.")
                full_path = "adi-ohad-heb-uni/project-wildlife-ai"
            else:
                full_path = f"{self.team_name}/{self.project_name.lower()}"
            api = wandb.Api()
            try:
                api.artifact_type(type_name="model", project=full_path).collections()
            except Exception as e:
                logging.error(
                    f"No model collections found. No artifacts have been logged. {e}"
                )
                return None
            collections = [
                coll
                for coll in api.artifact_type(
                    type_name="model", project=full_path
                ).collections()
            ]
            model = [i for i in collections if i.name == model_name]
            if len(model) > 0:
                model = model[0]
            else:
                logging.error("No model found")
            artifact = api.artifact(full_path + "/" + model.name + ":latest")
            logging.info("Downloading model checkpoint...")
            artifact_dir = artifact.download(root=download_path)
            logging.info("Checkpoint downloaded.")
            return Path(artifact_dir).resolve()
        else:
            return

    def get_best_model(self, metric="mAP_0.5", download_path: str = ""):
        # Get the best model from the run history according to the specified metric
        if isinstance(self.run_history, list) and len(self.run_history) > 0:
            best_run = self.run_history[0]
        else:
            self.download_project_runs()
            try:
                best_run = self.run_history[0]
            except:
                best_run = None
        try:
            best_metric = best_run["metrics"][metric]
            for run in self.run_history:
                if run["metrics"][metric] < best_metric:
                    best_run = run
                    best_metric = run["metrics"][metric]
        except KeyError:
            logging.error(
                "No run with the given metric has been recorded. Using first run as best run."
            )
        best_model = [
            artifact
            for artifact in chain(
                best_run["run"].logged_artifacts(), best_run["run"].used_artifacts()
            )
            if artifact.type == "model"
        ][0]

        api = self.modules["wandb"].Api()
        artifact = api.artifact(
            f"{self.team_name}/{self.project_name}"
            + "/"
            + best_model.name.split(":")[0]
            + ":latest"
        )
        logging.info("Downloading model checkpoint...")
        artifact_dir = artifact.download(root=download_path)
        logging.info("Checkpoint downloaded.")
        self.best_model_path = Path(artifact_dir).resolve()

    def get_dataset(
        self,
        model: str,
        team_name: str = "koster",
    ):
        """
        It takes in a project name and a model name, and returns the paths to the train and val datasets

        :param project_name: The name of the project you want to download the dataset from
        :type project_name: str
        :param model: The model you want to use
        :type model: str
        :return: The return value is a list of two directories, one for the training data and one for the validation data.
        """
        if self.registry == "mlflow":
            logging.error("This is not currently supported for MLflow")
            return "", ""
        elif self.registry == "wandb":
            api = wandb.Api()
            if "_" in model:
                run_id = model.split("_")[1]
                try:
                    run = api.run(f"{team_name}/{self.project_name}/runs/{run_id}")
                except wandb.CommError:
                    logging.error("Run data not found")
                    return "", ""
                datasets = [
                    artifact
                    for artifact in run.used_artifacts()
                    if artifact.type == "dataset"
                ]
                if len(datasets) == 0:
                    logging.error(
                        "No datasets are linked to these runs. Please try another run."
                    )
                    return "", ""
                dirs = []
                for i in range(len(["train", "val"])):
                    artifact = datasets[i]
                    logging.info(f"Downloading {artifact.name} checkpoint...")
                    artifact_dir = artifact.download()
                    logging.info(f"{artifact.name} - Dataset downloaded.")
                    dirs.append(artifact_dir)
                return dirs
            else:
                logging.error("Externally trained model. No data available.")
                return "", ""
        else:
            logging.error("Unsupported registry")
            return "", ""


class Annotator:
    def __init__(self, dataset_name, images_path, potential_labels=None):
        self.dataset_name = dataset_name
        self.images_path = images_path
        self.potential_labels = potential_labels
        self.bboxes = {}
        self.modules = g_utils.import_modules([])
        self.modules.update(g_utils.import_modules(["fiftyone"], utils=False))

    def __repr__(self):
        return repr(self.__dict__)

    def fiftyone_annotate(self):
        # Create a new dataset
        try:
            dataset = self.modules["fiftyone"].load_dataset(self.dataset_name)
            dataset.delete()
        except ValueError:
            pass
        dataset = self.modules["fiftyone"].Dataset(self.dataset_name)

        # Add all the images in the directory to the dataset
        for filename in Path(self.images_path).iterdir():
            if filename.suffix in [".jpg", ".png"]:
                image_path = self.images_path / filename
                sample = self.modules["fiftyone"].Sample(filepath=image_path)
                dataset.add_sample(sample)

        # Add the potential labels to the dataset
        # Set default classes
        if self.potential_labels is not None:
            label_field = "my_label"
            dataset.add_sample_field(
                label_field,
                self.modules["fiftyone"].core.fields.StringField,
                classes=self.potential_labels,
            )

        # Create a view with the desired labels

        dataset.annotate(
            self.dataset_name,
            label_type="scalar",
            label_field=label_field,
            launch_editor=True,
            backend="labelbox",
        )
        # Open the dataset in the FiftyOne App
        # Connect to FiftyOne session
        # session = self.modules["fiftyone"].launch_app(dataset, view=view)

        # Start annotating
        # session.wait()

        # Save the annotations
        dataset.save()

    def load_annotations(self):
        images = sorted(
            [
                f
                for f in Path(self.images_path).iterdir()
                if f.is_file() and f.suffix.lower() == ".jpg"
            ]
        )
        bbox_dict = {}
        annot_path = Path(self.images_path).parent / "labels"

        if any(annot_path.iterdir()):
            for label_file in annot_path.iterdir():
                image = self.images_path / images[0]
                width, height = imagesize.get(str(image))
                bboxes = []
                bbox_dict[str(image)] = []
                with label_file.open("r") as f:
                    for line in f:
                        s = line.split(" ")
                        left = (float(s[1]) - (float(s[3]) / 2)) * width
                        top = (float(s[2]) - (float(s[4]) / 2)) * height
                        bbox_dict[image].append(
                            {
                                "x": left,
                                "y": top,
                                "width": float(s[3]) * width,
                                "height": float(s[4]) * height,
                                "label": self.potential_labels[int(s[0])],
                            }
                        )
                        bboxes.append(
                            {
                                "x": left,
                                "y": top,
                                "width": float(s[3]) * width,
                                "height": float(s[4]) * height,
                                "label": self.potential_labels[int(s[0])],
                            }
                        )
            self.bboxes = bbox_dict
        else:
            self.bboxes = {}<|MERGE_RESOLUTION|>--- conflicted
+++ resolved
@@ -1734,7 +1734,6 @@
             eval_dir, self.run, log=True
         )
 
-<<<<<<< HEAD
     def segment_footage(self, source: str):
         # This is a draft function for using FastSAM to identify objects
         model = self.modules["ultralytics"].FastSAM("FastSAM-s.pt")
@@ -1774,7 +1773,7 @@
         )
         return latest_tracker
         # self.modules["wandb"].finish()
-=======
+        
     def increment_path(path, exist_ok=False, sep="", mkdir=False):
         # Increment file or directory path, i.e. runs/exp --> runs/exp{sep}2, runs/exp{sep}3, ... etc.
         path = Path(path)  # os-agnostic
@@ -1801,7 +1800,6 @@
             path.mkdir(parents=True, exist_ok=True)  # make directory
 
         return path
->>>>>>> bf0b82f8
 
     def track_individuals(
         self,
