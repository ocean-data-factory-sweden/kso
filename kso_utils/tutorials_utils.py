--- conflicted
+++ resolved
@@ -1884,54 +1884,9 @@
             plt.plot(
                 species_data["second_in_movie"], species_data["max_n"], label=species
             )
-<<<<<<< HEAD
-        plt.xlabel("Timestamp (seconds)")
+
+            plt.xlabel("Timestamp (seconds)")
         plt.ylabel("Max Individuals Recorded in a Minute")
         plt.title(f"Max Individuals Recorded Every Minute for Movie {movie_id}")
         plt.legend()
-        plt.show()
-=======
-            # print(df_grouped)
-
-            # Save the results in a dataframe
-            statistics_different = pd.DataFrame()
-            statistics_different["footage"] = df_grouped["footage"]
-            if "Mean different species per frame" in metrics:
-                statistics_different["Mean different species per frame"] = df_grouped[
-                    "mean"
-                ]
-            if "Max different species per frame" in metrics:
-                statistics_different["Max different species per frame"] = df_grouped[
-                    "max"
-                ]
-            if "Min different species per frame" in metrics:
-                statistics_different["Min different species per frame"] = df_grouped[
-                    "min"
-                ]
-            if save:
-                logging.info(
-                    "Saving statistics of different species per frame into {}".format(
-                        os.path.join(save_folder, "statistics_different_species.csv")
-                    )
-                )
-                statistics_different.to_csv(
-                    os.path.join(save_folder, "statistics_different_species.csv"),
-                    index=False,
-                )
-            if print_results:
-                print(
-                    "-------------------- Statistics of different species per frame ---------------------"
-                )
-                print(
-                    tb(
-                        statistics_different,
-                        headers="keys",
-                        tablefmt="psql",
-                        showindex=False,
-                        floatfmt=".3f",
-                    )
-                )
-    else:
-        pass
-        # self.agg_fn()
->>>>>>> 4f4261a0
+        plt.show()