--- conflicted
+++ resolved
@@ -1741,46 +1741,7 @@
             "There are no labels to aggregate, run the model again with a lower threshold or try a different model."
         )
 
-<<<<<<< HEAD
-=======
-def agg_template_project(
-    annotations_csv_path: str,
-    fps: float = 29.97,
-    thres: int = 5,  # number of seconds for thresholding in interval
-    int_length: int = 10,  # length in seconds of interval for filtering
-    plot: bool = False,
-):
-    """
-    The `agg_template_project` function takes in an annotations CSV file, performs various aggregations
-    and calculations on the data, and outputs a result dataframe and additional visualizations if
-    specified.
-
-    :param annotations_csv_path: The path to the CSV file containing the annotations data
-    :type annotations_csv_path: str
-    :param fps: The `fps` parameter represents the frames per second of the video. It is set to a
-    default value of 29.97, but you can change it to the actual frames per second of your video if it is
-    different
-    :type fps: float
-    :param thres: The `thres` parameter is used to filter out columns in the `result_df`
-    DataFrame where the corresponding `frame_count` column has a value less than `thres`. This
-    means that only columns with a minimum number of frames per interval greater than or equal to
-    `thres, defaults to 5
-    :type thres: int (optional)
-    :param plot: A boolean parameter that determines whether to plot the results or not. If set to True,
-    the function will generate plots showing the number of maximum detections per minute and the number
-    of species frame detections per minute, defaults to False
-    :type plot: bool (optional)
-    :return: a DataFrame called max_df, which contains information about the maximum value, filename,
-    and frame number at which the maximum value occurred for each column in the class_df DataFrame.
-    """
-    try:
-        assert int_length > thres
-    except AssertionError:
-        logging.error("Cannot have threshold below interval length.")
-        return
-
-    annot_df = pd.read_csv(annotations_csv_path)
->>>>>>> 29bca9e4
+
     # Remove frame number and txt extension from filename to represent individual movies
     df["movie_filename"] = (
         df["filename"].str.split("/").str[-1].str.rsplit(pat="_", n=1).str[0]
@@ -1874,114 +1835,11 @@
 
     return df
 
-<<<<<<< HEAD
+  
 def plot_aggregate_detections(
     df,
     thres: int = 5,  # number of seconds for thresholding in interval
     int_length: int = 10
-=======
-    # Get minute by minute max_information
-    frame_nos = pd.Series(class_df.index.get_level_values(1).values)
-    frame_nos.index = class_df.index
-
-    # Create interval column
-    class_df["interval_no"] = (frame_nos / (fps * int_length)).astype(int)
-
-    frame_count_per_interval = (
-        class_df.groupby(["filename", "interval_no"])
-        .apply(lambda group: group.iloc[:, :-1].ge(1).sum())
-        .reset_index(drop=False)
-    )
-
-    frame_count_per_interval["minutes_no"] = (
-        frame_count_per_interval["interval_no"] / (60 / int_length)
-    ).astype(
-        int
-    ) + 1  # Add one to make minutes more interpretable
-
-    frame_count_per_interval.rename(
-        columns=lambda col: "t_" + col if "max" in col else col, inplace=True
-    )
-
-    # Perform the original operations (reset_index, groupby, max, drop columns)
-    result_df = (
-        class_df.reset_index()
-        .groupby(["filename", "interval_no"])
-        .max()
-        .drop(columns=["frame_no"], axis=1)
-    )
-
-    # Merge the frame_count_per_minute DataFrame with the result_df on the common columns
-    result_df = pd.merge(
-        result_df, frame_count_per_interval, on=["filename", "interval_no"], how="left"
-    )
-
-    # If there are NaN values in the new column, replace them with 0
-    # result_df["frame_count"] = result_df["frame_count"].fillna(0)
-
-    import matplotlib.pyplot as plt
-    import seaborn as sns
-
-    # Set the ggplot style
-    plt.style.use("ggplot")
-
-    def adjust_max_values(df, thres=0):
-        for col in df.columns:
-            if "max" in col and "t_" not in col:
-                mask = df["t_" + col] >= thres * fps
-                df[col] = df[col].where(mask, 0)
-
-    def plot_bars(df, x_column):
-        plt.figure(figsize=(15, 5))
-        for col in df.columns:
-            if "max" in col and "t_" not in col:
-                bars = plt.bar(df[x_column], df[col], label=col)
-        plt.legend(loc="center left", bbox_to_anchor=(1, 0.5))
-        plt.xlabel(x_column)
-        plt.ylabel("Count")
-        plt.title(f"n_max per minute. frame threshold: {thres*fps} ")
-
-    def plot_lines(df, x_column):
-        plt.figure(figsize=(15, 5))
-        for col in df.columns:
-            if "t_" in col:
-                line = plt.plot(df[x_column], df[col], label=col)
-        # Add a horizontal line at y=3 (example)
-        plt.axhline(y=thres * fps, color="r", linestyle="--", label="Threshold")
-        plt.legend(loc="center left", bbox_to_anchor=(1, 0.5))
-        plt.xlabel(x_column)
-        plt.ylabel("Count")
-        plt.title(
-            f"No. of species frame detections per interval, interval length: {int_length}"
-        )
-
-    # Specify the columns for x and y axes
-    x_column = "minutes_no"
-
-    # Plotting
-    if plot:
-        adjust_max_values(result_df, thres=thres)
-        plot_bars(result_df, x_column)
-        plot_lines(result_df, x_column)
-
-        # Customize the plot
-        plt.tight_layout()
-        plt.show()
-
-    return max_df
-
-
-def detection_statistics(
-    eval_dir: str,
-    metrics: list,
-    model: str,
-    project_name: str,
-    team_name: str = "koster",
-    species: list = None,
-    save: bool = True,
-    save_folder: str = None,
-    print_results: bool = True,
->>>>>>> 29bca9e4
 ):
     """
     > This function computes the given statistics over the detections obtained by a model on different footages for the species of interest,
