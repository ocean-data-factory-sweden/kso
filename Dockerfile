# Build the ffmpeg with CUDA support from source.
# We need ffmpeg on the system that works with the GPU.
# Only having the python package is not enough. ---
# To build from source we need the devel cuda image.
FROM nvcr.io/nvidia/cuda:12.0.1-cudnn8-devel-ubuntu20.04 as builder
# So that we are not asked for user input during the build
ARG DEBIAN_FRONTEND=noninteractive

RUN apt-get update && \
    apt-get upgrade -y && \
    apt-get install --no-install-recommends -y \
        automake \
        autoconf \
        build-essential \
        git \
        libc6-dev \
        libssl-dev \
        libtool \
        # The next package is needed to support -libx246 for ffmpeg
        libx264-dev \
        libxcb1-dev \
        libxau-dev \
        libxdmcp-dev \
        pkg-config \
        yasm && \
    apt-get clean

# --- Build ffmpeg with CUDA support from source ---
RUN	git clone --depth 1 --branch n12.0.16.0 https://git.videolan.org/git/ffmpeg/nv-codec-headers.git && \
    cd nv-codec-headers && \
    make install && \
    cd .. && \
    git clone https://git.ffmpeg.org/ffmpeg.git --depth 1 ffmpeg/ && \
    cd ffmpeg && \
    ./configure \
        --enable-nonfree \
        --enable-cuda-nvcc \
        --enable-libnpp \
        --enable-openssl \
        --disable-doc \
        --disable-ffplay \
        # The libx246 encoder is used in the project, therefore we need to enable libx246 and gpl
        --enable-libx264 \
        --enable-gpl \
        --extra-cflags=-I/usr/local/cuda/include \
        --extra-ldflags=-L/usr/local/cuda/lib64 && \
    make -j 8 && \
    make install

# Start over from the docker image with cuda 12.0
# since we only want the final result from the previous run and we copy that.
# Now we can use the runtime cuda image, since we do not need to build anything
# from scratch. This is better, since the runtime image is smaller
FROM nvcr.io/nvidia/cuda:12.0.1-cudnn8-runtime-ubuntu20.04
COPY --from=builder /usr/local/bin/ffmpeg /usr/local/bin/ffmpeg
# So that we are not asked for user input during the build
ARG DEBIAN_FRONTEND=noninteractive

# Create a working directory
WORKDIR /usr/src/app

COPY . ./kso
# Install everything that is needed
RUN apt-get update && \
    apt-get install --no-install-recommends -y \
        libc6 \
        # libmagic is needed for panoptes
        libmagic1 \
        # The libgl1 and libglib2.0-0 are needed for the CV2 python dependency
        libgl1 \
        libglib2.0-0 \
        # libx264-155 is needed to run ffmpeg with --enable-libx264
        libx264-155 \
        libxau6 \
        libxcb1 \
        libxdmcp6 \
        openssl && \
    # Install python and git and upgrade pip
    apt-get install --no-install-recommends -y \
        python3.8 \
        python3-pip \
        python3-dev \
        build-essential \
        git \
        vim && \
    apt-get clean && \
<<<<<<< HEAD
=======
    # Copy over custom scripts to submodules
    cp \
        /usr/src/app/kso/src/multi_tracker_zoo.py \
        /usr/src/app/kso/yolov5_tracker/trackers/multi_tracker_zoo.py && \
    cp \
        /usr/src/app/kso/src/detect.py \
        /usr/src/app/kso/yolov5/detect.py && \
    cp \
        /usr/src/app/kso/src/track.py \
        /usr/src/app/kso/yolov5_tracker/track.py && \
>>>>>>> b4c922d6
    # Install all python packages, numpy needs to be installed
    # first to avoid the lap build error
    python3 -m pip --no-cache-dir install --upgrade pip && \
    python3 -m pip --no-cache-dir install numpy && \
    python3 -m pip --no-cache-dir install \
        -r /usr/src/app/kso/requirements.txt && \
    apt-get remove --autoremove -y python3-dev build-essential

# Set environment variables
ENV WANDB_DIR=/mimer/NOBACKUP/groups/snic2021-6-9/ \
    WANDB_CACHE_DIR=/mimer/NOBACKUP/groups/snic2021-6-9/ \
    PYTHONPATH=$PYTHONPATH:/usr/src/app/kso

# Set everything up to work with the jupyter notebooks
ARG NB_USER=jovyan
ARG NB_UID=1000
ENV USER=${NB_USER} \
    NB_UID=${NB_UID} \
    HOME=/home/${NB_USER}
RUN adduser --disabled-password \
    --gecos "Default user" \
    --uid ${NB_UID} \
    ${NB_USER}
    # Ensure widget extensions are activated
    # jupyter contrib nbextension install --user && \
    # jupyter nbextension enable --user --py widgetsnbextension && \
    # jupyter nbextension enable --user --py jupyter_bbox_widget
USER ${NB_USER}<|MERGE_RESOLUTION|>--- conflicted
+++ resolved
@@ -84,8 +84,6 @@
         git \
         vim && \
     apt-get clean && \
-<<<<<<< HEAD
-=======
     # Copy over custom scripts to submodules
     cp \
         /usr/src/app/kso/src/multi_tracker_zoo.py \
@@ -96,7 +94,6 @@
     cp \
         /usr/src/app/kso/src/track.py \
         /usr/src/app/kso/yolov5_tracker/track.py && \
->>>>>>> b4c922d6
     # Install all python packages, numpy needs to be installed
     # first to avoid the lap build error
     python3 -m pip --no-cache-dir install --upgrade pip && \
