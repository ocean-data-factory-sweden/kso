--- conflicted
+++ resolved
@@ -409,14 +409,10 @@
     "    project=mlp.project_name,\n",
     "    name=exp_name.value,\n",
     "    model=model.value,\n",
-<<<<<<< HEAD
     "    latest=False,\n",
     "    source=pp.selected_movies_paths\n",
     "    if isinstance(pp.selected_movies_paths, str)\n",
     "    else pp.selected_movies_paths[0],\n",
-=======
-    "    latest=True,\n",
->>>>>>> 9cd33582
     ")"
    ]
   },
