--- conflicted
+++ resolved
@@ -735,11 +735,7 @@
    "name": "python",
    "nbconvert_exporter": "python",
    "pygments_lexer": "ipython3",
-<<<<<<< HEAD
-   "version": "3.10.12"
-=======
    "version": "3.8.18"
->>>>>>> 48ccf220
   },
   "vscode": {
    "interpreter": {
