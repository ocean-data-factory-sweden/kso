--- conflicted
+++ resolved
@@ -82,13 +82,7 @@
     "        %pip install -q torch==1.8.0 torchvision==0.9.0\n",
     "\n",
     "    # Replace nearest neighbours script with custom version (due to relative path issue)\n",
-<<<<<<< HEAD
-    "    !cp ../src/multi_tracker_zoo.py ../yolov5_tracker/trackers/multi_tracker_zoo.py\n",
-    "    # Add detection script for FRCNN model\n",
-    "    !cp ../src/frcnn_detect.py ../yolov5/frcnn_detect.py\n",
-=======
     "    !cp ../src/multi_tracker_zoo.py ../yolov5_tracker/trackers/strong_sort/multi_tracker_zoo.py\n",
->>>>>>> f49f8a1c
     "    # Ensure widgets are shown properly\n",
     "    !jupyter nbextension enable --user --py widgetsnbextension\n",
     "    !jupyter nbextension enable --user --py jupyter_bbox_widget\n",
@@ -125,7 +119,6 @@
    ]
   },
   {
-<<<<<<< HEAD
    "cell_type": "code",
    "execution_count": null,
    "id": "0a7e32a9",
@@ -162,71 +155,56 @@
     "    print(\"Faster RCNN model loaded\")\n",
     "else:\n",
     "    print(\"Invalid model specification\")"
-=======
+   ]
+  },
+  {
+   "cell_type": "code",
+   "execution_count": null,
+   "id": "incident-surveillance",
+   "metadata": {},
+   "outputs": [],
+   "source": [
+    "# @title <font size=\"5\">↓ ឵឵<i>Choose your project</font> { vertical-output: true }\n",
+    "project_name = t_utils.choose_project()"
+   ]
+  },
+  {
+   "cell_type": "code",
+   "execution_count": null,
+   "id": "00bd9978",
+   "metadata": {},
+   "outputs": [],
+   "source": [
+    "project = p_utils.find_project(project_name=project_name.value)"
+   ]
+  },
+  {
+   "cell_type": "code",
+   "execution_count": null,
+   "id": "4d3e1b35",
+   "metadata": {},
+   "outputs": [],
+   "source": [
+    "# Initialise pp\n",
+    "pp = ProjectProcessor(project)"
+   ]
+  },
+  {
+   "cell_type": "code",
+   "execution_count": null,
+   "id": "5bbe9710",
+   "metadata": {},
+   "outputs": [],
+   "source": [
+    "# Initialise mlp\n",
+    "mlp = MLProjectProcessor(pp)"
+   ]
+  },
+  {
    "cell_type": "markdown",
    "id": "1d3f913f",
    "metadata": {},
    "source": [
-    "# 2. Evaluate model on custom footage"
-   ]
-  },
-  {
-   "cell_type": "markdown",
-   "id": "legendary-clearance",
-   "metadata": {},
-   "source": [
-    "### Choose your project"
->>>>>>> f49f8a1c
-   ]
-  },
-  {
-   "cell_type": "code",
-   "execution_count": null,
-   "id": "incident-surveillance",
-   "metadata": {},
-   "outputs": [],
-   "source": [
-    "# @title <font size=\"5\">↓ ឵឵<i>Choose your project</font> { vertical-output: true }\n",
-    "project_name = t_utils.choose_project()"
-   ]
-  },
-  {
-   "cell_type": "code",
-   "execution_count": null,
-   "id": "00bd9978",
-   "metadata": {},
-   "outputs": [],
-   "source": [
-    "project = p_utils.find_project(project_name=project_name.value)"
-   ]
-  },
-  {
-   "cell_type": "code",
-   "execution_count": null,
-   "id": "4d3e1b35",
-   "metadata": {},
-   "outputs": [],
-   "source": [
-    "# Initialise pp\n",
-    "pp = ProjectProcessor(project)"
-   ]
-  },
-  {
-   "cell_type": "code",
-   "execution_count": null,
-   "id": "5bbe9710",
-   "metadata": {},
-   "outputs": [],
-   "source": [
-    "# Initialise mlp\n",
-    "mlp = MLProjectProcessor(pp)"
-   ]
-  },
-  {
-   "cell_type": "markdown",
-   "id": "1d3f913f",
-   "metadata": {},
-   "source": [
     "# Evaluate model on custom footage"
    ]
   },
@@ -237,12 +215,8 @@
    "metadata": {},
    "outputs": [],
    "source": [
-<<<<<<< HEAD
     "# @title <font size=\"5\">↓ ឵឵<i>Choose the model</font> { vertical-output: true }\n",
     "model = t6.choose_model(project_name.value, team_name=team_name)"
-=======
-    "model = t6.choose_model(project_name.value, team_name=mlp.team_name)"
->>>>>>> f49f8a1c
    ]
   },
   {
@@ -263,17 +237,8 @@
    "metadata": {},
    "outputs": [],
    "source": [
-<<<<<<< HEAD
     "# @title <font size=\"5\">↓ ឵឵឵឵<i>Download model</font> { vertical-output: true }\n",
-    "artifact_dir = t6.get_model(\n",
-    "    model_name=model.value,\n",
-    "    project_name=project_name.value,\n",
-    "    download_path=download_dir.selected,\n",
-    "    team_name=team_name,\n",
-    ")"
-=======
     "artifact_dir = mlp.get_model(model.value, download_dir.selected)"
->>>>>>> f49f8a1c
    ]
   },
   {
@@ -314,7 +279,6 @@
    ]
   },
   {
-<<<<<<< HEAD
    "cell_type": "code",
    "execution_count": null,
    "id": "219b8d2e",
@@ -327,13 +291,6 @@
     "    project=\"model-evaluations\",\n",
     "    settings=wandb.Settings(start_method=\"fork\"),\n",
     ")"
-=======
-   "cell_type": "markdown",
-   "id": "299b8d2b",
-   "metadata": {},
-   "source": [
-    "### Run model over selected custom footage"
->>>>>>> f49f8a1c
    ]
   },
   {
@@ -354,17 +311,8 @@
    "metadata": {},
    "outputs": [],
    "source": [
-<<<<<<< HEAD
     "# @title <font size=\"5\">↓ ឵឵<i>Run model over selected custom footage</font> { vertical-output: true }\n",
-    "detect.run(\n",
-    "    weights=[\n",
-    "        f\n",
-    "        for f in Path(artifact_dir).iterdir()\n",
-    "        if f.is_file() and str(f).endswith((\".pt\", \".model\")) and \"osnet\" not in str(f)\n",
-    "    ][0],\n",
-=======
     "mlp.detect_yolov5(\n",
->>>>>>> f49f8a1c
     "    source=source_value,\n",
     "    save_dir=save_dir.selected,\n",
     "    conf_thres=conf_thres.value,\n",
@@ -397,12 +345,8 @@
    "metadata": {},
    "outputs": [],
    "source": [
-<<<<<<< HEAD
     "# @title <font size=\"5\">↓ ឵឵<i>Add the data to Weights and Biases</font> { vertical-output: true }\n",
-    "t6.add_data_wandb(eval_dir.selected, \"detection_output\", run)"
-=======
     "mlp.save_detections_wandb(conf_thres.value, model.value, eval_dir.selected)"
->>>>>>> f49f8a1c
    ]
   },
   {
@@ -419,18 +363,6 @@
    ]
   },
   {
-<<<<<<< HEAD
-=======
-   "attachments": {},
-   "cell_type": "markdown",
-   "id": "722a5fb9",
-   "metadata": {},
-   "source": [
-    "### View training and validation datasets (Only image data)"
-   ]
-  },
-  {
->>>>>>> f49f8a1c
    "cell_type": "code",
    "execution_count": null,
    "id": "60a2a99f",
@@ -469,11 +401,7 @@
    "id": "0da9e74f",
    "metadata": {},
    "source": [
-<<<<<<< HEAD
     "# Track unique individuals (Optional)"
-=======
-    "# 3. Optional Step: Track unique individuals"
->>>>>>> f49f8a1c
    ]
   },
   {
@@ -495,72 +423,6 @@
   {
    "cell_type": "code",
    "execution_count": null,
-<<<<<<< HEAD
-   "id": "c2dd15ca",
-   "metadata": {},
-   "outputs": [],
-   "source": [
-    "# @title <font size=\"5\">↓ ឵឵<i>Add the data to Weights and Biases</font> { vertical-output: true }\n",
-    "t6.add_data_wandb(Path(latest_tracker).parent.absolute(), \"tracker_output\", run)"
-   ]
-  },
-  {
-   "cell_type": "markdown",
-   "id": "e0da59de",
-   "metadata": {},
-   "source": [
-    "# Generate reports"
-   ]
-  },
-  {
-   "cell_type": "code",
-   "execution_count": null,
-   "id": "d7448279",
-   "metadata": {},
-   "outputs": [],
-   "source": [
-    "# @title <font size=\"5\">↓ ឵឵<i>Generate classification report and counts by species</font> { vertical-output: true }\n",
-    "# It requires Step 2\n",
-    "csv_report = t6.generate_csv_report(eval_dir.selected, wandb_log=True)"
-   ]
-  },
-  {
-   "cell_type": "code",
-   "execution_count": null,
-   "id": "041af685",
-   "metadata": {},
-   "outputs": [],
-   "source": [
-    "# @title <font size=\"5\">↓ ឵឵<i>Generate tracking report and counts by species</font> { vertical-output: true }\n",
-    "# It requires Step 3\n",
-    "tracking_report = t6.generate_counts(\n",
-    "    eval_dir.selected, latest_tracker, artifact_dir, wandb_log=True\n",
-    ")"
-   ]
-  },
-  {
-   "cell_type": "markdown",
-   "id": "15c58523",
-   "metadata": {},
-   "source": [
-    "🔴 <span style=\"color:red\">&nbsp;NOTE: Run this cell to complete WANDB run, OR else artifacts will not be shown."
-   ]
-  },
-  {
-   "cell_type": "code",
-   "execution_count": null,
-   "id": "4dc3cdde",
-   "metadata": {},
-   "outputs": [],
-   "source": [
-    "wandb.finish()"
-   ]
-  },
-  {
-   "cell_type": "code",
-   "execution_count": null,
-=======
->>>>>>> f49f8a1c
    "id": "racial-richardson",
    "metadata": {},
    "outputs": [],
@@ -585,11 +447,7 @@
    "name": "python",
    "nbconvert_exporter": "python",
    "pygments_lexer": "ipython3",
-<<<<<<< HEAD
    "version": "3.10.6"
-=======
-   "version": "3.8.16"
->>>>>>> f49f8a1c
   },
   "vscode": {
    "interpreter": {
