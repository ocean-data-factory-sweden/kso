--- conflicted
+++ resolved
@@ -90,10 +90,6 @@
     "    %pip install -q kso-utils\n",
     "\n",
     "if IN_COLAB:\n",
-<<<<<<< HEAD
-    "\n",
-=======
->>>>>>> b10b6b14
     "    def restart_runtime():\n",
     "        os.kill(os.getpid(), 9)\n",
     "\n",
@@ -104,11 +100,7 @@
     "        print(f\"Error importing package: {e}\")\n",
     "        print(\"Restarting runtime to apply package changes...\")\n",
     "        restart_runtime()\n",
-<<<<<<< HEAD
-    "\n",
-=======
     "        \n",
->>>>>>> b10b6b14
     "# Avoid issues with widgets not displaying properly\n",
     "!jupyter nbextension enable --user --py widgetsnbextension\n",
     "!jupyter nbextension enable --user --py jupyter_bbox_widget\n",
