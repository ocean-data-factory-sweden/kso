--- conflicted
+++ resolved
@@ -262,10 +262,6 @@
         test=True,
     )
     eval_dir = exp_path
-<<<<<<< HEAD
-    mlp.save_detections(conf_thres.value, model, eval_dir)
-=======
->>>>>>> b4c922d6
 
     # Note: investigating training and validation datasets is not currently tested.
 
